import {
  users,
  healthStats,
  medications,
  medicationHistory,
  connections,
  forumPosts,
  newsUpdates,
  products,
  symptoms,
  symptomChecks,
  appointments,
  healthDataConnections,
  healthJourneyEntries,
  healthCoachingPlans,
  wellnessChallenges,
  userChallengeProgress,
  mentalHealthAssessments,
  moodEntries,
  healthArticles,
  messages,
  mealPlans,
  mealPlanEntries,
  anonymizedProfiles,
  anonymizedMetrics,
  partnerAds,
  addOnModules,
  userPurchases,
  dataLicenses,
  challengeSponsorships,
  userDevices,
  connectedDevices,
  syncedData,
  userSessions,
  metrics,
  logs,
  type User,
  type InsertUser,
  type UserDevice,
  type InsertUserDevice,
  type UserSession,
  type InsertUserSession,
  type ConnectedDevice,
  type InsertConnectedDevice,
  type HealthStat,
  type InsertHealthStat,
  type SyncedData,
  type InsertSyncedData,
  type Medication,
  type InsertMedication,
  type MedicationHistory,
  type InsertMedicationHistory,
  type Connection,
  type InsertConnection,
  type ForumPost,
  type InsertForumPost,
  type NewsUpdate,
  type InsertNewsUpdate,
  type Product,
  type InsertProduct,
  type Symptom,
  type InsertSymptom,
  type SymptomCheck,
  type InsertSymptomCheck,
  type Appointment,
  type InsertAppointment,
  type HealthDataConnection,
  type InsertHealthDataConnection,
  type HealthJourneyEntry,
  type InsertHealthJourneyEntry,
  type HealthCoachingPlan,
  type InsertHealthCoachingPlan,
  type WellnessChallenge,
  type InsertWellnessChallenge,
  type UserChallengeProgress,
  type InsertUserChallengeProgress,
  type MentalHealthAssessment,
  type InsertMentalHealthAssessment,
  type MoodEntry,
  type InsertMoodEntry,
  type HealthArticle,
  type InsertHealthArticle,
  type Message,
  type InsertMessage,
  type MealPlan,
  type InsertMealPlan,
  type MealPlanEntry,
  type InsertMealPlanEntry,
  type InsertAnonymizedProfile,
  type InsertAnonymizedMetric,
  type AnonymizedProfile,
  type AnonymizedMetric,
  type InsertBlockedUser,
  type BlockedUser,
  type InsertMessageReport,
  type MessageReport,
  type PartnerAd,
  type InsertPartnerAd,
  type AddOnModule,
  type InsertAddOnModule,
  type UserPurchase,
  type InsertUserPurchase,
  type DataLicense,
  type InsertDataLicense,
  type ChallengeSponsorship,
  type InsertChallengeSponsorship,
  type Metric,
  type InsertMetric,
  type Log,
  type InsertLog,
  type InsertRefreshToken,
  type RefreshToken
} from "@shared/schema";
import bcrypt from "bcryptjs";
import crypto from "crypto";
import { encrypt, decrypt } from "./utils/encryption";

// Modify the interface with any CRUD methods you might need

export interface IStorage {
  // User methods
  getUser(id: number): Promise<User | undefined>;
  getUserByUsername(username: string): Promise<User | undefined>;
  getUserByEmail(email: string): Promise<User | undefined>;
  // User Methods
  createUser(user: InsertUser): Promise<User>;
  updateUser(id: number, userData: Partial<User>): Promise<User | undefined>;
  getUsers(): Promise<User[]>;
  updateUserPreferences(userId: number, preferences: any): Promise<User>;

  // User Devices
  getUserDevices(userId: number): Promise<UserDevice[]>;
  createUserDevice(device: InsertUserDevice): Promise<UserDevice>;
  updateUserDevice(id: number, deviceData: Partial<UserDevice>): Promise<UserDevice | undefined>;

  // Connected Devices
  getConnectedDevices(userId: number): Promise<ConnectedDevice[]>;
  createConnectedDevice(device: InsertConnectedDevice): Promise<ConnectedDevice>;
  updateConnectedDevice(id: number, deviceData: Partial<ConnectedDevice>): Promise<ConnectedDevice | undefined>;

  // User Devices
  getUserDevices(userId: number): Promise<UserDevice[]>;
  createUserDevice(device: InsertUserDevice): Promise<UserDevice>;
  updateUserDevice(id: number, deviceData: Partial<UserDevice>): Promise<UserDevice | undefined>;

  // Connected Devices
  getConnectedDevices(userId: number): Promise<ConnectedDevice[]>;
  createConnectedDevice(device: InsertConnectedDevice): Promise<ConnectedDevice>;
  updateConnectedDevice(id: number, deviceData: Partial<ConnectedDevice>): Promise<ConnectedDevice | undefined>;

  // Health Stats
  getUserHealthStats(userId: number): Promise<HealthStat[]>;
  addHealthStat(stat: InsertHealthStat): Promise<HealthStat>;

  // Synced Data
  getDeviceSyncedData(deviceId: number): Promise<SyncedData[]>;
  addSyncedData(data: InsertSyncedData): Promise<SyncedData>;
<<<<<<< HEAD
=======

>>>>>>> 7fb477db
  
  // Health metrics
  getHealthMetrics(userId: number): Promise<HealthMetric[]>;
  getHealthMetric(id: number): Promise<HealthMetric | undefined>;
  addHealthMetric(metricData: Omit<HealthMetric, 'id'>): Promise<HealthMetric>;
  
  // Medications
  getMedications(userId: number): Promise<Medication[]>;
  getMedication(id: number): Promise<Medication | undefined>;
  addMedication(medicationData: Omit<Medication, 'id'>): Promise<Medication>;

  // Medication History
  getMedicationHistory(medicationId: number): Promise<MedicationHistory[]>;
  getUserMedicationHistory(userId: number): Promise<MedicationHistory[]>;
  addMedicationHistory(entry: InsertMedicationHistory): Promise<MedicationHistory>;
  getMedicationAdherenceRate(medicationId: number): Promise<number>; // Returns % taken on time

  // Connections
  getUserConnections(userId: number): Promise<{ connection: User, relationship: string, specific: string }[]>;
  addConnection(connection: InsertConnection): Promise<Connection>;
  removeConnection(userId: number, connectionId: number): Promise<boolean>;

  // Messages
  sendMessage(message: InsertMessage): Promise<Message>;
  getMessagesBetweenUsers(userA: number, userB: number): Promise<Message[]>;
  getUnreadMessageCount(userId: number): Promise<number>;
  markMessagesRead(userId: number, otherId: number): Promise<void>;
  blockUser(userId: number, blockedId: number): Promise<void>;
  isBlocked(userId: number, otherId: number): Promise<boolean>;
  reportMessage(report: InsertMessageReport): Promise<MessageReport>;

  // Forum Posts
  getForumPosts(subreddit?: string): Promise<ForumPost[]>;
  getUserForumPosts(userId: number): Promise<ForumPost[]>;
  createForumPost(post: InsertForumPost): Promise<ForumPost>;
  updateForumPostVotes(id: number, upvote: boolean): Promise<ForumPost | undefined>;

  // News & Updates
  getNewsUpdates(limit?: number, category?: string): Promise<NewsUpdate[]>;
  createNewsUpdate(update: InsertNewsUpdate): Promise<NewsUpdate>;

  // Products
  getProducts(category?: string, recommendedFor?: string[]): Promise<Product[]>;
  getProductById(id: number): Promise<Product | undefined>;
  createProduct(product: InsertProduct): Promise<Product>;

  // Symptom Checker
  getSymptoms(bodyArea?: string, severity?: string): Promise<Symptom[]>;
  getSymptomById(id: number): Promise<Symptom | undefined>;
  createSymptom(symptom: InsertSymptom): Promise<Symptom>;

  
  // Symptoms
  getSymptoms(userId: number): Promise<Symptom[]>;
  getSymptom(id: number): Promise<Symptom | undefined>;
  addSymptom(symptomData: Omit<Symptom, 'id'>): Promise<Symptom>;
  
  // Appointments
interface IStorage {
  // Appointments
  getUserAppointments(userId: number): Promise<Appointment[]>;
  getAppointmentById(id: number): Promise<Appointment | undefined>;
  createAppointment(appointment: InsertAppointment): Promise<Appointment>;
  updateAppointment(id: number, appointmentData: Partial<Appointment>): Promise<Appointment | undefined>;

  // Health Data Connections
  getUserHealthDataConnections(userId: number): Promise<HealthDataConnection[]>;
  getHealthDataConnectionById(id: number): Promise<HealthDataConnection | undefined>;
  createHealthDataConnection(connection: InsertHealthDataConnection): Promise<HealthDataConnection>;
  updateHealthDataConnection(id: number, connectionData: Partial<HealthDataConnection>): Promise<HealthDataConnection | undefined>;

  // Forum Posts
  getForumPosts(subreddit?: string): Promise<ForumPost[]>;
  getUserForumPosts(userId: number): Promise<ForumPost[]>;
  createForumPost(post: InsertForumPost): Promise<ForumPost>;
  getForumPost(id: number): Promise<ForumPost | undefined>;
  addForumPost(postData: Omit<ForumPost, 'id'>): Promise<ForumPost>;

  // Health Articles & News
  getHealthArticles(category?: string, tags?: string[]): Promise<HealthArticle[]>;
  getHealthArticleById(id: number): Promise<HealthArticle | undefined>;
  createHealthArticle(article: InsertHealthArticle): Promise<HealthArticle>;
<<<<<<< HEAD
  
  // Meal Planning
  getUserMealPlans(userId: number): Promise<MealPlan[]>;
  getMealPlanById(id: number): Promise<MealPlan | undefined>;
  createMealPlan(plan: InsertMealPlan): Promise<MealPlan>;
  updateMealPlan(id: number, planData: Partial<MealPlan>): Promise<MealPlan | undefined>;
  
  // Meal Plan Entries
  getMealPlanEntries(mealPlanId: number): Promise<MealPlanEntry[]>;
  getMealPlanEntryById(id: number): Promise<MealPlanEntry | undefined>;
  createMealPlanEntry(entry: InsertMealPlanEntry): Promise<MealPlanEntry>;
  updateMealPlanEntry(id: number, entryData: Partial<MealPlanEntry>): Promise<MealPlanEntry | undefined>;

  // Anonymized Metrics
  getOrCreateAnonymizedProfile(userId: number): Promise<AnonymizedProfile>;
  addAnonymizedMetric(metric: InsertAnonymizedMetric): Promise<AnonymizedMetric>;

  // Partner Ads
  getPartnerAds(category?: string, tag?: string): Promise<PartnerAd[]>;
  createPartnerAd(ad: InsertPartnerAd): Promise<PartnerAd>;

  // Add-on Modules & Purchases
  getAddOnModules(): Promise<AddOnModule[]>;
  getAddOnModuleById(id: number): Promise<AddOnModule | undefined>;
  createAddOnModule(module: InsertAddOnModule): Promise<AddOnModule>;
  getUserPurchases(userId: number): Promise<UserPurchase[]>;
  createUserPurchase(purchase: InsertUserPurchase): Promise<UserPurchase>;

  // Data Licensing
  getDataLicenses(userId: number): Promise<DataLicense[]>;
  createDataLicense(license: InsertDataLicense): Promise<DataLicense>;

  // Refresh Tokens
  createRefreshToken(token: InsertRefreshToken): Promise<RefreshToken>;
  getRefreshToken(token: string): Promise<RefreshToken | undefined>;
  revokeRefreshToken(token: string): Promise<void>;

  // Challenge Sponsorships
  getChallengeSponsorships(challengeId?: number): Promise<ChallengeSponsorship[]>;
  createChallengeSponsorship(sponsorship: InsertChallengeSponsorship): Promise<ChallengeSponsorship>;

  // Sessions & Metrics
  createSession(userId: number): Promise<UserSession>;
  updateSession(id: number): Promise<void>;
  getActiveSessionCount(): Promise<number>;
  addMetric(metric: InsertMetric): Promise<Metric>;
  addLog(log: InsertLog): Promise<Log>;
  getActionCounts(): Promise<Record<string, number>>;
}

export class MemStorage implements IStorage {
  private users: Map<number, User>;
  private healthStats: Map<number, HealthStat>;
  private medications: Map<number, Medication>;
  private medicationHistories: Map<number, MedicationHistory>;
  private connections: Map<number, Connection>;
  private forumPosts: Map<number, ForumPost>;
  private newsUpdates: Map<number, NewsUpdate>;
  private products: Map<number, Product>;
  private symptoms: Map<number, Symptom>;
  private symptomChecks: Map<number, SymptomCheck>;
  private appointments: Map<number, Appointment>;
  private healthDataConnections: Map<number, HealthDataConnection>;
  private healthJourneyEntries: Map<number, HealthJourneyEntry>;
  private healthCoachingPlans: Map<number, HealthCoachingPlan>;
  private wellnessChallenges: Map<number, WellnessChallenge>;
  private userChallengeProgresses: Map<number, UserChallengeProgress>;
  private mentalHealthAssessments: Map<number, MentalHealthAssessment>;
  private moodEntries: Map<number, MoodEntry>;
  private healthArticles: Map<number, HealthArticle>;
  private messages: Map<number, Message>;
  private mealPlans: Map<number, MealPlan>;
  private mealPlanEntries: Map<number, MealPlanEntry>;
  private anonymizedProfiles: Map<number, AnonymizedProfile>;
  private anonymizedMetrics: Map<number, AnonymizedMetric>;
  private partnerAds: Map<number, PartnerAd>;
  private addOnModules: Map<number, AddOnModule>;
  private userPurchases: Map<number, UserPurchase>;
  private dataLicenses: Map<number, DataLicense>;
  private challengeSponsorships: Map<number, ChallengeSponsorship>;
  private userDevices: Map<number, UserDevice>;
  private connectedDevices: Map<number, ConnectedDevice>;
  private syncedData: Map<number, SyncedData>;
  private refreshTokens: Map<string, RefreshToken>;
  private blockedUsers: Map<number, Set<number>>;
  private messageReports: Map<number, MessageReport[]>;
  private sessions: Map<number, UserSession>;
  private metrics: Map<number, Metric>;
  private logs: Map<number, Log>;

  private userIdCounter: number;
  private healthStatIdCounter: number;
  private medicationIdCounter: number;
  private medicationHistoryIdCounter: number;
  private connectionIdCounter: number;
  private forumPostIdCounter: number;
  private newsUpdateIdCounter: number;
  private productIdCounter: number;
  private symptomIdCounter: number;
  private symptomCheckIdCounter: number;
  private appointmentIdCounter: number;
  private healthDataConnectionIdCounter: number;
  private healthJourneyEntryIdCounter: number;
  private healthCoachingPlanIdCounter: number;
  private wellnessChallengeIdCounter: number;
  private userChallengeProgressIdCounter: number;
  private mentalHealthAssessmentIdCounter: number;
  private moodEntryIdCounter: number;
  private healthArticleIdCounter: number;
  private messageIdCounter: number;
  private mealPlanIdCounter: number;
  private mealPlanEntryIdCounter: number;
  private anonymizedProfileIdCounter: number;
  private anonymizedMetricIdCounter: number;
  private partnerAdIdCounter: number;
  private addOnModuleIdCounter: number;
  private userPurchaseIdCounter: number;
  private dataLicenseIdCounter: number;
  private challengeSponsorshipIdCounter: number;
  private userDeviceIdCounter: number;
  private connectedDeviceIdCounter: number;
  private syncedDataIdCounter: number;
  private refreshTokenIdCounter: number;
  private messageReportIdCounter: number;
  private sessionIdCounter: number;
  private metricIdCounter: number;
  private logIdCounter: number;

  constructor() {
    this.users = new Map();
    this.healthStats = new Map();
    this.medications = new Map();
    this.medicationHistories = new Map();
    this.connections = new Map();
    this.forumPosts = new Map();
    this.newsUpdates = new Map();
    this.products = new Map();
    this.symptoms = new Map();
    this.symptomChecks = new Map();
    this.appointments = new Map();
    this.healthDataConnections = new Map();
    this.healthJourneyEntries = new Map();
    this.healthCoachingPlans = new Map();
    this.wellnessChallenges = new Map();
    this.userChallengeProgresses = new Map();
    this.mentalHealthAssessments = new Map();
    this.moodEntries = new Map();
    this.healthArticles = new Map();
    this.messages = new Map();
    this.mealPlans = new Map();
    this.mealPlanEntries = new Map();
    this.anonymizedProfiles = new Map();
    this.anonymizedMetrics = new Map();
    this.partnerAds = new Map();
    this.addOnModules = new Map();
    this.userPurchases = new Map();
    this.dataLicenses = new Map();
    this.challengeSponsorships = new Map();
    this.userDevices = new Map();
    this.connectedDevices = new Map();
    this.syncedData = new Map();
    this.refreshTokens = new Map();
    this.blockedUsers = new Map();
    this.messageReports = new Map();
    this.sessions = new Map();
    this.metrics = new Map();
    this.logs = new Map();

    this.userIdCounter = 1;
    this.healthStatIdCounter = 1;
    this.medicationIdCounter = 1;
    this.medicationHistoryIdCounter = 1;
    this.connectionIdCounter = 1;
    this.forumPostIdCounter = 1;
    this.newsUpdateIdCounter = 1;
    this.productIdCounter = 1;
    this.symptomIdCounter = 1;
    this.symptomCheckIdCounter = 1;
    this.appointmentIdCounter = 1;
    this.healthDataConnectionIdCounter = 1;
    this.healthJourneyEntryIdCounter = 1;
    this.healthCoachingPlanIdCounter = 1;
    this.wellnessChallengeIdCounter = 1;
    this.userChallengeProgressIdCounter = 1;
    this.mentalHealthAssessmentIdCounter = 1;
    this.moodEntryIdCounter = 1;
    this.healthArticleIdCounter = 1;
    this.messageIdCounter = 1;
    this.mealPlanIdCounter = 1;
    this.mealPlanEntryIdCounter = 1;
    this.anonymizedProfileIdCounter = 1;
    this.anonymizedMetricIdCounter = 1;
    this.partnerAdIdCounter = 1;
    this.addOnModuleIdCounter = 1;
    this.userPurchaseIdCounter = 1;
    this.dataLicenseIdCounter = 1;
    this.challengeSponsorshipIdCounter = 1;
    this.userDeviceIdCounter = 1;
    this.connectedDeviceIdCounter = 1;
    this.syncedDataIdCounter = 1;
    this.refreshTokenIdCounter = 1;
    this.messageReportIdCounter = 1;
    this.sessionIdCounter = 1;
    this.metricIdCounter = 1;
    this.logIdCounter = 1;

    // Add some initial data
    this.initializeData();
  }

  private async initializeData() {
    // Create an initial user
    const user1 = await this.createUser({
      username: "johndoe",
      password: await bcrypt.hash("password123", 10),
      email: "john.doe@example.com",
      name: "John Doe",
      age: 35,
      healthGoals: "Stay fit and eat well",
      profilePicture: "https://images.unsplash.com/photo-1472099645785-5658abf4ff4e?auto=format&fit=facearea&facepad=2&w=256&h=256&q=80",
      healthData: JSON.stringify({}),
      isPremium: true
    });

    const device1 = await this.createUserDevice({
      userId: user1.id,
      deviceUuid: "demo-device",
      deviceType: "web",
      deviceName: "Demo Browser",
      lastSeen: new Date()
    });

    await this.createConnectedDevice({
      userId: user1.id,
      deviceType: "wearable",
      lastSynced: new Date(),
      status: "active"
    });

    // Add health stats
    await this.addHealthStat({
      userId: 1,
      deviceId: device1.id,
      statType: "heart_rate",
      value: "72",
      unit: "bpm",
      icon: "ri-heart-pulse-line",
      colorScheme: "primary",
      timestamp: new Date()
    });

    await this.addHealthStat({
      userId: 1,
      deviceId: device1.id,
      statType: "sleep_quality",
      value: "7.8",
      unit: "hrs",
      icon: "ri-zzz-line",
      colorScheme: "warning",
      timestamp: new Date()
    });

    await this.addHealthStat({
      userId: 1,
      deviceId: device1.id,
      statType: "nutrient_status",
      value: "Zinc Deficient",
      icon: "ri-capsule-line",
      colorScheme: "accent",
      timestamp: new Date()
    });
    
    // Add sample medications
    const now = new Date();
    const tomorrowMorning = new Date(now);
    tomorrowMorning.setDate(tomorrowMorning.getDate() + 1);
    tomorrowMorning.setHours(8, 0, 0, 0);
    
    const eveningTime = new Date(now);
    eveningTime.setHours(20, 0, 0, 0);
    if (eveningTime < now) {
      eveningTime.setDate(eveningTime.getDate() + 1);
    }
    
    await this.addMedication({
      userId: 1,
      name: "Zinc Supplement",
      dosage: "50mg",
      schedule: "Every morning",
      nextDose: tomorrowMorning,
      lastTaken: new Date(now.getTime() - 24 * 60 * 60 * 1000), // yesterday
      instructions: "Take with food",
      active: true
    });
    
    await this.addMedication({
      userId: 1,
      name: "Vitamin D3",
      dosage: "2000 IU",
      schedule: "Daily",
      nextDose: tomorrowMorning,
      lastTaken: new Date(now.getTime() - 24 * 60 * 60 * 1000), // yesterday
      instructions: "Take with breakfast",
      active: true
    });
    
    await this.addMedication({
      userId: 1,
      name: "Magnesium Glycinate",
      dosage: "200mg",
      schedule: "Every evening",
      nextDose: eveningTime,
      lastTaken: null,
      instructions: "Take 1 hour before bedtime",
      active: true
    });
=======
  getHealthNews(): Promise<any[]>;

  // Health Goals
  createHealthGoal(goalData: InsertHealthGoal): Promise<HealthGoal>;
  getHealthGoals(userId: number): Promise<HealthGoal[]>;
  getHealthGoal(goalId: number): Promise<HealthGoal | undefined>;
  updateHealthGoal(goalId: number, updates: Partial<InsertHealthGoal>): Promise<HealthGoal | undefined>;
  deleteHealthGoal(goalId: number): Promise<boolean>;

  // Goal Progress
  addGoalProgress(progressData: InsertGoalProgress): Promise<GoalProgress>;
  getGoalProgress(goalId: number): Promise<GoalProgress[]>;
  getGoalProgressForPeriod(goalId: number, startDate: Date, endDate: Date): Promise<GoalProgress[]>;

  // Daily Insights
  addDailyInsight(insight: { userId: number; date: Date; summary: string }): Promise<void>;
  getDailyInsights(userId: number): Promise<{ id: number; userId: number; date: Date; summary: string; createdAt: Date }[]>;

  // Security and Permissions
  getTokenById(tokenId: string): Promise<any>;
  storeTokenMetadata(tokenData: any): Promise<void>;
  revokeToken(tokenId: string): Promise<void>;
  revokeAllUserTokens(userId: number): Promise<void>;
>>>>>>> 7fb477db

  getResourceOwnerId(resourceId: number, resourceType: string): Promise<number | null>;
  isUserAssignedToResource(userId: number, resourceId: number, resourceType: string): Promise<boolean>;

  // Healthcare Relationships
  hasHealthcareRelationship(providerId: number, patientId: number): Promise<boolean>;
  getHealthcareRelationships(providerId: number): Promise<any[]>;

  // Family Timeline
  getFamilyMembers(userId: number, familyId?: number): Promise<any[]>;
  getFamilyTimelineEvents(userId: number, familyId?: number, memberId?: number, timeFilter?: string): Promise<any[]>;
}

<<<<<<< HEAD
    await this.createNewsUpdate({
      title: "Scheduled Maintenance Tonight",
      content: "The system will be undergoing maintenance at 10 PM UTC.",
      thumbnail: "",
      category: "System",
      timestamp: new Date()
    });

    // Add products
    await this.createProduct({
      name: "Zinc Complex",
      description: "High-absorption zinc supplement with copper to support immune function.",
      price: "$24.99",
      image: "https://images.unsplash.com/photo-1584017911766-d451b3d0e843?ixlib=rb-1.2.1&auto=format&fit=crop&w=400&q=80",
      category: "Supplements",
      tags: ["zinc", "immune", "recommended"],
      recommendedFor: ["zinc_deficiency"]
=======
      username: "johndoe",
      email: "john@healthmap.com",
      name: "John Doe",
  // Sample data seeding for demo purposes
  async seed() {
    const user1 = await this.createUser({
      name: "Demo User",
      email: "demo@example.com",
      password: "c7a628cbbfaa66f78e8ee5c8e9cf88b2e4d7b5a5.af2bdbe1aa9b6ec1e2ade1d11e90b88",
      roles: ["patient"],
      createdAt: new Date("2024-01-01"),
      updatedAt: new Date("2024-01-01"),
      age: 35,
      healthGoals: "Stay fit and eat well",
      profilePicture: "https://images.unsplash.com/photo-1472099645785-5658abf4ff4e?auto=format&fit=facearea&facepad=2&w=256&h=256&q=80",
      healthData: JSON.stringify({}),
      isPremium: true,
      preferences: null,
      profileImage: null,
      bio: null
>>>>>>> 7fb477db
    });

    // Seed devices, stats, medications, news, etc.
    const device1 = await this.createUserDevice({
      userId: user1.id,
      deviceUuid: "demo-device",
      deviceType: "web",
      deviceName: "Demo Browser",
      lastSeen: new Date()
    });

    // [REMAINS UNCHANGED] Everything below continues as-is — adding stats, meds, posts, etc.
    // 👇 Keep the long block of `await this.createXYZ()` calls here.

    // (All seeding logic from the srl6kn-codex branch continues...)
  }

  // In-memory storage arrays
  private forumPosts: ForumPost[] = [];
  private healthMetrics: HealthMetric[] = [];
  private medications: Medication[] = [];
  private symptoms: Symptom[] = [];
  private appointments: Appointment[] = [];
  private healthConnections: HealthDataConnection[] = [];
  private healthArticles: HealthArticle[] = [];
  private tokenMetadata: any[] = [];
  private healthcareRelationships: any[] = [];
  private resourceOwnership: { resourceId: number; resourceType: string; ownerId: number }[] = [];
  private resourceAssignments: { resourceId: number; resourceType: string; userId: number }[] = [];
  private familyMembers: any[] = [];
  private familyTimelineEvents: any[] = [];
  private dailyInsights: { id: number; userId: number; date: Date; summary: string; createdAt: Date }[] = [];

<<<<<<< HEAD
    await this.createForumPost({
      userId: 1,
      title: "STUDY: New research links zinc levels to immune function and metabolism",
      content: "A new study published in the Journal of Nutritional Science has found significant correlations between zinc levels and both immune function and metabolic health. Here's what you need to know...",
      subreddit: "Nutrition",
      upvotes: 95,
      downvotes: 2,
      tags: ["Research", "Zinc", "Immunity"],
      timestamp: new Date()
    });

    await this.createForumPost({
      userId: 1,
      title: "My 30-day experience with zinc supplementation [Before & After]",
      content: "I decided to document my experience with zinc supplementation after discovering I had low levels. Here's how it affected my energy, skin health, and immune function over 30 days...",
      subreddit: "Nutrition",
      upvotes: 64,
      downvotes: 1,
      tags: ["Experience", "Zinc", "Supplements"],
      timestamp: new Date()
    });
    
    // Add sample symptoms
    await this.createSymptom({
      name: "Headache",
      description: "Pain or discomfort in the head, scalp, or neck",
      bodyArea: "head",
      severity: "moderate",
      commonCauses: ["Stress", "Dehydration", "Lack of sleep", "Eye strain"],
      recommendedActions: ["Rest", "Hydrate", "Over-the-counter pain relievers"]
    });
    
    await this.createSymptom({
      name: "Fatigue",
      description: "Feeling of tiredness, lack of energy, or exhaustion",
      bodyArea: "full_body",
      severity: "moderate",
      commonCauses: ["Poor sleep", "Stress", "Nutrient deficiencies", "Anemia"],
      recommendedActions: ["Rest", "Balanced diet", "Stress management", "Check for deficiencies"]
    });
    
    await this.createSymptom({
      name: "Chest Pain",
      description: "Discomfort or pain in the chest area",
      bodyArea: "chest",
      severity: "severe",
      commonCauses: ["Heart issues", "Muscle strain", "Anxiety", "Acid reflux"],
      recommendedActions: ["Seek immediate medical attention", "Call emergency services"]
    });
    
    // Add sample symptom check for the user
    await this.createSymptomCheck({
      userId: 1,
      timestamp: new Date(now.getTime() - 3 * 24 * 60 * 60 * 1000), // 3 days ago
      reportedSymptoms: ["Headache", "Fatigue"],
      preliminaryAssessment: "Possible dehydration or stress-related symptoms",
      recommendedActions: ["Increase water intake", "Rest", "Over-the-counter pain relievers if needed"],
      severity: "routine",
      notes: "Symptoms appeared after long work session with limited water intake"
    });
    
    // Add sample appointments
    const nextWeek = new Date(now);
    nextWeek.setDate(nextWeek.getDate() + 7);
    nextWeek.setHours(10, 30, 0, 0);
    
    const nextWeekEnd = new Date(nextWeek);
    nextWeekEnd.setHours(11, 15, 0, 0);
    
    await this.createAppointment({
      userId: 1,
      title: "Annual Physical Checkup",
      description: "Regular annual physical examination with primary care physician",
      startTime: nextWeek, 
      endTime: nextWeekEnd,
      location: "Dr. Smith's Clinic, 123 Health St",
      provider: "Dr. James Smith",
      status: "scheduled",
      type: "checkup",
      reminderSent: false
    });
    
    const twoWeeksLater = new Date(now);
    twoWeeksLater.setDate(twoWeeksLater.getDate() + 14);
    twoWeeksLater.setHours(14, 0, 0, 0);
    
    const twoWeeksLaterEnd = new Date(twoWeeksLater);
    twoWeeksLaterEnd.setHours(14, 45, 0, 0);
    
    await this.createAppointment({
      userId: 1,
      title: "Nutritional Consultation",
      description: "Follow-up appointment to discuss zinc deficiency and nutritional plan",
      startTime: twoWeeksLater,
      endTime: twoWeeksLaterEnd,
      location: "Wellness Nutrition Center, 456 Healthy Blvd",
      provider: "Dr. Sarah Johnson, RD",
      status: "scheduled",
      type: "specialist",
      reminderSent: false
    });
    
    // Add health data connection
    await this.createHealthDataConnection({
      userId: 1,
      deviceId: device1.id,
      provider: "apple_health",
      connected: false,
      lastSynced: null,
      accessToken: null,
      refreshToken: null,
      scope: ["activity", "heart_rate", "sleep"],
      expiresAt: null
    });
    
    // Add health journey entries
    await this.createHealthJourneyEntry({
      userId: 1,
      timestamp: new Date(now.getTime() - 7 * 24 * 60 * 60 * 1000), // 7 days ago
      category: "nutrition",
      title: "Started Zinc Supplements",
      description: "Started taking zinc supplements to improve my immune function after recent blood tests showed deficiency.",
      metrics: JSON.stringify({
        "supplement": "Zinc",
        "dosage": "50mg",
        "frequency": "daily"
      }),
      mediaUrl: null,
      sentiment: "positive"
    });

    await this.createHealthJourneyEntry({
      userId: 1,
      timestamp: new Date(now.getTime() - 2 * 24 * 60 * 60 * 1000), // 2 days ago
      category: "exercise",
      title: "Increased daily steps goal",
      description: "Increased my daily step goal from 8,000 to 10,000 steps. Feeling more energetic lately.",
      metrics: JSON.stringify({
        "previous_goal": 8000,
        "new_goal": 10000,
        "current_average": 7500
      }),
      mediaUrl: null,
      sentiment: "positive"
    });
    
    // Add a health coaching plan
    await this.createHealthCoachingPlan({
      userId: 1,
      title: "Zinc Deficiency Improvement Plan",
      description: "A personalized plan to address your zinc deficiency and boost your immune system",
      createdAt: new Date(now.getTime() - 7 * 24 * 60 * 60 * 1000), // 7 days ago
      updatedAt: new Date(now.getTime() - 7 * 24 * 60 * 60 * 1000),
      goals: [
        "Increase zinc levels to normal range within 3 months",
        "Reduce frequency of seasonal illness",
        "Improve energy levels"
      ],
      recommendations: [
        "Take zinc supplement daily with food",
        "Increase consumption of zinc-rich foods (oysters, beef, pumpkin seeds)",
        "Monitor for improvements in immune function",
        "Retest zinc levels after 3 months"
      ],
      progress: 25,
      active: true
    });
    
    // Add wellness challenges
    const walkingChallenge = await this.createWellnessChallenge({
      title: "10K Steps Challenge",
      description: "Walk at least 10,000 steps every day for 30 days to boost cardiovascular health and energy levels",
      category: "fitness",
      pointsReward: 500,
      startDate: new Date(now.getTime() - 15 * 24 * 60 * 60 * 1000), // Started 15 days ago
      endDate: new Date(now.getTime() + 15 * 24 * 60 * 60 * 1000), // Ends in 15 days
      requirementType: "steps",
      requirementTarget: 10000,
      image: "https://images.unsplash.com/photo-1510021115607-c94b84bcb73a?ixlib=rb-1.2.1&auto=format&fit=crop&w=400&q=80"
    });
    
    // Add user's progress in challenge
    await this.createUserChallengeProgress({
      userId: 1,
      challengeId: walkingChallenge.id,
      joined: new Date(now.getTime() - 10 * 24 * 60 * 60 * 1000), // Joined 10 days ago
      currentProgress: 7500, // Average 7500 steps so far
      completed: false,
      completedAt: null
    });
    
    // Add mental health assessment
    await this.createMentalHealthAssessment({
      userId: 1,
      timestamp: new Date(now.getTime() - 5 * 24 * 60 * 60 * 1000), // 5 days ago
      assessmentType: "stress",
      score: 7, // Scale of 1-10
      notes: "Feeling moderately stressed due to work deadlines and health concerns",
      recommendations: [
        "Practice mindfulness meditation for 10 minutes daily",
        "Take short breaks during work hours",
        "Prioritize 7-8 hours of sleep",
        "Consider speaking with a mental health professional if stress persists"
      ]
    });
    
    // Add mood entries
    await this.createMoodEntry({
      userId: 1,
      date: new Date(now.getTime() - 4 * 24 * 60 * 60 * 1000), // 4 days ago
      mood: 6,
      energy: 5,
      sleep: 6.5,
      categories: ["work", "health"],
      notes: "Feeling tired after a long day at work. Stress about upcoming health appointment.",
      factors: ["work stress", "health issue"]
    });
    
    await this.createMoodEntry({
      userId: 1,
      date: new Date(now.getTime() - 3 * 24 * 60 * 60 * 1000), // 3 days ago
      mood: 8,
      energy: 7,
      sleep: 7.5,
      categories: ["personal", "social"],
      notes: "Had a good night's sleep and spent time with friends. Feeling much better.",
      factors: ["good sleep", "social connection", "relaxation"]
    });
    
    await this.createMoodEntry({
      userId: 1,
      date: new Date(now.getTime() - 1 * 24 * 60 * 60 * 1000), // Yesterday
      mood: 7,
      energy: 8,
      sleep: 8,
      categories: ["personal", "health"],
      notes: "Started morning with exercise and took zinc supplement. Feeling energized.",
      factors: ["exercise", "nutrition"]
    });
    
    // Add health articles
    await this.createHealthArticle({
      title: "Understanding Zinc's Role in Immune Function",
      summary: "A comprehensive guide to how zinc affects your immune system and what deficiency means for your health",
      content: "Zinc is an essential micronutrient that plays a vital role in immune function, protein synthesis, wound healing, DNA synthesis, and cell division. Although the body does not naturally produce zinc, this essential nutrient is readily available in many food sources and supplements.\n\nResearch has consistently shown that zinc is critical for normal development and function of cells mediating innate immunity, neutrophils, and natural killer cells. It also affects the development of acquired immunity, particularly T-lymphocyte function.\n\nZinc deficiency, even mild to moderate, can impair immune function, making the body more susceptible to infections. Studies have found that zinc supplementation can reduce the duration and severity of common colds and other respiratory infections.\n\nGood dietary sources of zinc include oysters, red meat, poultry, beans, nuts, and fortified cereals. For those with deficiencies, supplements may be necessary, but should be taken under medical supervision as excessive zinc can interfere with the absorption of other essential minerals.\n\nIf you're experiencing symptoms such as frequent infections, slow wound healing, loss of taste or smell, or unexplained fatigue, consider having your zinc levels tested.",
      authorName: "Dr. Emily Chen, PhD",
      publishedAt: new Date(now.getTime() - 30 * 24 * 60 * 60 * 1000), // 30 days ago
      category: "Nutrition",
      tags: ["zinc", "immunity", "nutrition", "micronutrients"],
      imageUrl: "https://images.unsplash.com/photo-1505253758473-96b7015fcd40?ixlib=rb-1.2.1&auto=format&fit=crop&w=500&q=80",
      sourceName: "Journal of Nutritional Science",
      sourceUrl: "https://example.com/jns/zinc-immune-function",
      readTime: 8 // minutes
    });
    
    // Add meal plan
    const mealPlan = await this.createMealPlan({
      userId: 1,
      title: "Zinc-Rich Diet Plan",
      createdAt: new Date(now.getTime() - 6 * 24 * 60 * 60 * 1000), // 6 days ago
      startDate: new Date(now.getTime() - 5 * 24 * 60 * 60 * 1000), // 5 days ago
      endDate: new Date(now.getTime() + 9 * 24 * 60 * 60 * 1000), // 9 days from now
      dietaryPreferences: ["balanced", "omnivore"],
      healthGoals: ["increase zinc intake", "boost immunity"],
      allergies: ["shellfish"],
      active: true
    });
    
    // Add meal plan entries
    await this.createMealPlanEntry({
      mealPlanId: mealPlan.id,
      dayOfWeek: 1, // Monday
      mealType: "breakfast",
      name: "Pumpkin Seed Oatmeal",
      recipe: "Combine 1/2 cup rolled oats with 1 cup milk, cook for 5 minutes. Top with 2 tbsp pumpkin seeds, 1 tbsp honey, and cinnamon.",
      ingredients: ["rolled oats", "milk", "pumpkin seeds", "honey", "cinnamon"],
      nutritionalInfo: JSON.stringify({
        "calories": 380,
        "protein": 15,
        "carbs": 48,
        "fat": 16,
        "zinc": "3.5mg (32% DV)"
      }),
      preparationTime: 10,
      imageUrl: "https://images.unsplash.com/photo-1517673132405-a56a62b18caf?ixlib=rb-1.2.1&auto=format&fit=crop&w=400&q=80"
    });
    
    await this.createMealPlanEntry({
      mealPlanId: mealPlan.id,
      dayOfWeek: 1, // Monday
      mealType: "lunch",
      name: "Beef and Spinach Salad",
      recipe: "Grill 4oz lean beef steak. Slice and serve over 2 cups spinach, 1/4 cup chickpeas, cherry tomatoes, and cucumber with balsamic vinaigrette.",
      ingredients: ["lean beef", "spinach", "chickpeas", "cherry tomatoes", "cucumber", "balsamic vinaigrette"],
      nutritionalInfo: JSON.stringify({
        "calories": 420,
        "protein": 35,
        "carbs": 22,
        "fat": 23,
        "zinc": "6.2mg (56% DV)"
      }),
      preparationTime: 20,
      imageUrl: "https://images.unsplash.com/photo-1546793665-c74683f339c1?ixlib=rb-1.2.1&auto=format&fit=crop&w=400&q=80"
    });

    // Partner ads and monetization samples
    await this.createPartnerAd({
      title: "Get 20% off Telemedicine Consultation",
      description: "Virtual visit with licensed physicians via TeleCare",
      partner: "TeleCare",
      url: "https://telecare.example.com/promo",
      category: "telemedicine",
      tags: ["consultation", "discount"],
    });

    const coachingModule = await this.createAddOnModule({
      name: "Personalized Coaching",
      description: "One-on-one virtual coaching sessions",
      price: "$9.99",
      featureKey: "coaching",
    });

    await this.createUserPurchase({
      userId: user1.id,
      moduleId: coachingModule.id,
      purchasedAt: new Date(),
    });

    await this.createDataLicense({
      userId: user1.id,
      partner: "Health Research Co",
      consent: true,
      createdAt: new Date(),
    });

    await this.createChallengeSponsorship({
      challengeId: walkingChallenge.id,
      sponsor: "FitBrand",
      url: "https://fitbrand.example.com",
      description: "Sponsored by FitBrand fitness gear",
    });
  }

  // User Management
=======
  // User methods...

>>>>>>> 7fb477db
  async getUser(id: number): Promise<User | undefined> {
    return this.users.find(user => user.id === id);
  }
  
  async getUserByUsername(username: string): Promise<User | undefined> {
    return this.users.find(user => user.username === username);
  }

  async getUserByEmail(email: string): Promise<User | undefined> {
  async getUserByEmail(email: string): Promise<User | undefined> {
    return Array.from(this.users.values()).find(user => user.email === email);
  }

  async createUser(user: InsertUser): Promise<User> {
    const id = this.userIdCounter++;
    const newUser: User = {
      emailVerified: false,
      verificationToken: null,
      passwordResetToken: null,
      passwordResetExpires: null,
      ...user,
      id,
    } as User;
    this.users.set(id, newUser);
    return newUser;
  }

  async updateUser(id: number, userData: Partial<User>): Promise<User | undefined> {
    const user = await this.getUser(id);
    if (!user) return undefined;

    const updatedUser = { ...user, ...userData };
    this.users.set(id, updatedUser);
    return updatedUser;
  }

  // User Devices
  async getUserDevices(userId: number): Promise<UserDevice[]> {
    return Array.from(this.userDevices.values()).filter(d => d.userId === userId);
  }

  async createUserDevice(device: InsertUserDevice): Promise<UserDevice> {
    const id = this.userDeviceIdCounter++;
    const newDevice: UserDevice = { ...device, id };
    this.userDevices.set(id, newDevice);
    return newDevice;
  }

  async updateUserDevice(id: number, deviceData: Partial<UserDevice>): Promise<UserDevice | undefined> {
    const device = this.userDevices.get(id);
    if (!device) return undefined;
    const updated = { ...device, ...deviceData };
    this.userDevices.set(id, updated);
    return updated;
  }

  // Connected Devices
  async getConnectedDevices(userId: number): Promise<ConnectedDevice[]> {
    return Array.from(this.connectedDevices.values()).filter(d => d.userId === userId);
  }

  async createConnectedDevice(device: InsertConnectedDevice): Promise<ConnectedDevice> {
    const id = this.connectedDeviceIdCounter++;
    const newDevice: ConnectedDevice = { ...device, id };
    this.connectedDevices.set(id, newDevice);
    return newDevice;
  }

  async updateConnectedDevice(id: number, deviceData: Partial<ConnectedDevice>): Promise<ConnectedDevice | undefined> {
    const device = this.connectedDevices.get(id);
    if (!device) return undefined;
    const updated = { ...device, ...deviceData };
    this.connectedDevices.set(id, updated);
    return updated;
  }

  // Health Stats
  async getUserHealthStats(userId: number): Promise<HealthStat[]> {
    return Array.from(this.healthStats.values()).filter(
      (stat) => stat.userId === userId
    );
  }

  async addHealthStat(stat: InsertHealthStat): Promise<HealthStat> {
    const id = this.healthStatIdCounter++;
    const newStat: HealthStat = { ...stat, id };
    this.healthStats.set(id, newStat);

    // Also store anonymized metric for analytics
    const profile = await this.getOrCreateAnonymizedProfile(stat.userId);
    await this.addAnonymizedMetric({
      profileId: profile.id,
      metric: stat.statType,
      value: parseFloat(stat.value) || 0,
      timestamp: stat.timestamp,
      sourceType: 'direct',
    });

    return newStat;
  }

<<<<<<< HEAD
  // Synced Data
  async getDeviceSyncedData(deviceId: number): Promise<SyncedData[]> {
    return Array.from(this.syncedData.values()).filter(d => d.deviceId === deviceId);
  }

  async addSyncedData(data: InsertSyncedData): Promise<SyncedData> {
    const id = this.syncedDataIdCounter++;
    const newData: SyncedData = { ...data, id };
    this.syncedData.set(id, newData);
    return newData;
  }
  
  // Medications
  async getUserMedications(userId: number): Promise<Medication[]> {
    return Array.from(this.medications.values()).filter(
      (medication) => medication.userId === userId && medication.active
    );
=======
>>>>>>> 7fb477db
  }

  // Synced Data
  async getDeviceSyncedData(deviceId: number): Promise<SyncedData[]> {
    return Array.from(this.syncedData.values()).filter(d => d.deviceId === deviceId);
  }

  async addSyncedData(data: InsertSyncedData): Promise<SyncedData> {
    const id = this.syncedDataIdCounter++;
    const newData: SyncedData = { ...data, id };
    this.syncedData.set(id, newData);
    return newData;
  }
  
  async createUser(userData: Omit<User, 'id'>): Promise<User> {
    const id = this.users.length > 0 ? Math.max(...this.users.map(u => u.id)) + 1 : 1;
    const now = new Date();
    
    const user: User = {
      id,
      createdAt: now,
      updatedAt: now,
      ...userData,
      // Ensure required fields have default values
      name: userData.name ?? null,
      roles: userData.roles ?? ['patient'],
      preferences: userData.preferences ?? {},
      profileImage: userData.profileImage ?? null,
      bio: userData.bio ?? null
    };
    
    this.users.push(user);
    return user;
  }
  
  async getUserMedicationHistory(userId: number): Promise<MedicationHistory[]> {
    return Array.from(this.medicationHistories.values())
      .filter(history => history.userId === userId)
      .sort((a, b) => new Date(b.takenAt).getTime() - new Date(a.takenAt).getTime());
  }

  async addMedicationHistory(entry: InsertMedicationHistory): Promise<MedicationHistory> {
    const id = this.medicationHistoryIdCounter++;
    const newEntry: MedicationHistory = { ...entry, id };
    this.medicationHistories.set(id, newEntry);
    return newEntry;
  }

  async getMedicationAdherenceRate(medicationId: number): Promise<number> {
    const history = await this.getMedicationHistory(medicationId);
    if (history.length === 0) return 0;

    const takenOnTime = history.filter(entry => {
      if (entry.skipped) return false;
      if (!entry.scheduled) return true;

      const scheduledTime = new Date(entry.scheduled).getTime();
      const takenTime = new Date(entry.takenAt).getTime();
      const timeDiff = Math.abs(takenTime - scheduledTime);
      return timeDiff < 2 * 60 * 60 * 1000;
    });

    return (takenOnTime.length / history.length) * 100;
  }

  // Connections
  async getUserConnections(userId: number): Promise<{ connection: User, relationship: string, specific: string }[]> {
    const userConnections = Array.from(this.connections.values()).filter(
      (connection) => connection.userId === userId
    );

    const connectionsWithUsers = [];
    for (const connection of userConnections) {
      const connectedUser = await this.getUser(connection.connectionId);
      if (connectedUser) {
        connectionsWithUsers.push({
          connection: connectedUser,
          relationship: connection.relationshipType || "",
          specific: connection.relationshipSpecific || ""
        });
      }
    }

    return connectionsWithUsers;
  }

  async addConnection(connection: InsertConnection): Promise<Connection> {
    const id = this.connectionIdCounter++;
    const newConnection: Connection = { ...connection, id };
    this.connections.set(id, newConnection);
    return newConnection;
  }

  async removeConnection(userId: number, connectionId: number): Promise<boolean> {
    const connectionsToRemove = Array.from(this.connections.entries()).filter(
      ([_, connection]) =>
        connection.userId === userId && connection.connectionId === connectionId
    );

    for (const [id] of connectionsToRemove) {
      this.connections.delete(id);
    }

    return connectionsToRemove.length > 0;
  }

  // Messages
  async sendMessage(message: InsertMessage): Promise<Message> {
    const id = this.messageIdCounter++;
    const newMessage: Message = { ...message, id };
    this.messages.set(id, newMessage);
    return newMessage;
  }

  async getMessagesBetweenUsers(userA: number, userB: number): Promise<Message[]> {
    return Array.from(this.messages.values())
      .filter(m =>
        (m.senderId === userA && m.recipientId === userB) ||
        (m.senderId === userB && m.recipientId === userA)
      )
      .sort((a, b) => a.timestamp.getTime() - b.timestamp.getTime());
  }

  async getUnreadMessageCount(userId: number): Promise<number> {
    return Array.from(this.messages.values()).filter(
      (m) => m.recipientId === userId && !m.read,
    ).length;
  }

  async markMessagesRead(userId: number, otherId: number): Promise<void> {
    for (const message of this.messages.values()) {
      if (message.recipientId === userId && message.senderId === otherId) {
        message.read = true;
      }
    }
  }

  async blockUser(userId: number, blockedId: number): Promise<void> {
    let set = this.blockedUsers.get(userId);
    if (!set) {
      set = new Set();
      this.blockedUsers.set(userId, set);
    }
    set.add(blockedId);
  }

  async isBlocked(userId: number, otherId: number): Promise<boolean> {
    return this.blockedUsers.get(userId)?.has(otherId) ?? false;
  }

  async reportMessage(report: InsertMessageReport): Promise<MessageReport> {
    const id = this.messageReportIdCounter++;
    const newReport: MessageReport = { ...report, id };
    const arr = this.messageReports.get(report.messageId) || [];
    arr.push(newReport);
    this.messageReports.set(report.messageId, arr);
    return newReport;
  }

  // Forum Posts
  async getForumPosts(subreddit?: string): Promise<ForumPost[]> {
    let posts = Array.from(this.forumPosts.values());

    if (subreddit) {
      posts = posts.filter(post => post.subreddit === subreddit);
    }

    return posts.sort((a, b) =>
      new Date(b.timestamp).getTime() - new Date(a.timestamp).getTime()
    );
  }

  async getUserForumPosts(userId: number): Promise<ForumPost[]> {
    return Array.from(this.forumPosts.values()).filter(
      (post) => post.userId === userId
    );
  }

  async createForumPost(post: InsertForumPost): Promise<ForumPost> {
    const id = this.forumPostIdCounter++;
    const newPost: ForumPost = { ...post, id };
    this.forumPosts.set(id, newPost);
    return newPost;
  }

  async updateForumPostVotes(id: number, upvote: boolean): Promise<ForumPost | undefined> {
    const post = this.forumPosts.get(id);
    if (!post) return undefined;

    const updatedPost = {
      ...post,
      upvotes: upvote ? post.upvotes + 1 : post.upvotes,
      downvotes: !upvote ? post.downvotes + 1 : post.downvotes
    };

    this.forumPosts.set(id, updatedPost);
    return updatedPost;
  }

    };
    
    this.users[userIndex] = updatedUser;
    return updatedUser;
  }

  async getUsers(): Promise<User[]> {
    return this.users;
  }

  async updateUserPreferences(userId: number, preferences: any): Promise<User> {
    const userIndex = this.users.findIndex(user => user.id === userId);
    if (userIndex === -1) {
      throw new Error('User not found');
    }
    
    const updatedUser = {
      ...this.users[userIndex],
      preferences,
      updatedAt: new Date()
    };
    
    this.users[userIndex] = updatedUser;
    return updatedUser;
  }
  
  // Health metrics
  async getHealthMetrics(userId: number): Promise<HealthMetric[]> {
    return this.healthMetrics.filter(metric => metric.userId === userId);
  }
  
  async getHealthMetric(id: number): Promise<HealthMetric | undefined> {
    return this.healthMetrics.find(metric => metric.id === id);
  }
  
  async addHealthMetric(metricData: Omit<HealthMetric, 'id'>): Promise<HealthMetric> {
    const id = this.healthMetrics.length > 0 ? Math.max(...this.healthMetrics.map(m => m.id)) + 1 : 1;
    
    const metric: HealthMetric = {
      id,
      ...metricData,
      // Ensure required fields have default values
      unit: metricData.unit ?? null,
      notes: metricData.notes ?? null,
      source: metricData.source ?? null
    };
    
    this.healthMetrics.push(metric);
    
    // Add to ownership table
    this.resourceOwnership.push({
      resourceId: id,
      resourceType: 'health-metric',
      ownerId: metricData.userId
    });
    
    return metric;
  }
  
  // Medications
  async getMedications(userId: number): Promise<Medication[]> {
    return this.medications.filter(med => med.userId === userId);
  }
  
  async getMedication(id: number): Promise<Medication | undefined> {
    return this.medications.find(med => med.id === id);
  }
  
  async addMedication(medicationData: Omit<Medication, 'id'>): Promise<Medication> {
    const id = this.medications.length > 0 ? Math.max(...this.medications.map(m => m.id)) + 1 : 1;
    
    const updatedAppointment = { ...appointment, ...appointmentData };
    this.appointments.set(id, updatedAppointment);
    return updatedAppointment;
  }

  // Health Data Connection Methods
  async getUserHealthDataConnections(userId: number): Promise<HealthDataConnection[]> {
    return Array.from(this.healthDataConnections.values())
      .filter(connection => connection.userId === userId)
      .map(c => ({
        ...c,
        accessToken: c.accessToken ? decrypt(c.accessToken) : null,
        refreshToken: c.refreshToken ? decrypt(c.refreshToken) : null,
      }));
  }

  async getHealthDataConnectionById(id: number): Promise<HealthDataConnection | undefined> {
    const conn = this.healthDataConnections.get(id);
    if (!conn) return undefined;
    return {
      ...conn,
      accessToken: conn.accessToken ? decrypt(conn.accessToken) : null,
      refreshToken: conn.refreshToken ? decrypt(conn.refreshToken) : null,
    };
  }

  async createHealthDataConnection(connection: InsertHealthDataConnection): Promise<HealthDataConnection> {
    const id = this.healthDataConnectionIdCounter++;
    const newConnection: HealthDataConnection = {
      ...connection,
      id,
      accessToken: connection.accessToken ? encrypt(connection.accessToken) : null,
      refreshToken: connection.refreshToken ? encrypt(connection.refreshToken) : null,
    } as HealthDataConnection;
    this.healthDataConnections.set(id, newConnection);
    return newConnection;
  }

  async updateHealthDataConnection(id: number, connectionData: Partial<HealthDataConnection>): Promise<HealthDataConnection | undefined> {
    const connection = this.healthDataConnections.get(id);
    if (!connection) return undefined;

    const updatedConnection: HealthDataConnection = { ...connection };
    if (connectionData.accessToken !== undefined) {
      updatedConnection.accessToken = connectionData.accessToken ? encrypt(connectionData.accessToken) : null;
    }
    if (connectionData.refreshToken !== undefined) {
      updatedConnection.refreshToken = connectionData.refreshToken ? encrypt(connectionData.refreshToken) : null;
    }
<<<<<<< HEAD
    Object.assign(updatedConnection, connectionData, { accessToken: updatedConnection.accessToken, refreshToken: updatedConnection.refreshToken });
=======
    Object.assign(updatedConnection, connectionData, {
      accessToken: updatedConnection.accessToken,
      refreshToken: updatedConnection.refreshToken
    });
>>>>>>> 7fb477db
    this.healthDataConnections.set(id, updatedConnection);
    return updatedConnection;
  }

  // Health Journey Entries
  async getUserHealthJourneyEntries(userId: number): Promise<HealthJourneyEntry[]> {
    return Array.from(this.healthJourneyEntries.values()).filter(
      (entry) => entry.userId === userId
    ).sort((a, b) => b.timestamp.getTime() - a.timestamp.getTime());
  }

  // Medications
  async addMedication(medicationData: Omit<Medication, 'id'>): Promise<Medication> {
    const id = this.medications.length > 0 ? Math.max(...this.medications.map(m => m.id)) + 1 : 1;

    const medication: Medication = {
      id,
      ...medicationData,
      notes: medicationData.notes ?? null,
      dosage: medicationData.dosage ?? null,
      frequency: medicationData.frequency ?? null,
      endDate: medicationData.endDate ?? null,
      prescribedBy: medicationData.prescribedBy ?? null,
      active: medicationData.active ?? null
    };

    this.medications.push(medication);

    this.resourceOwnership.push({
      resourceId: id,
      resourceType: 'medication',
      ownerId: medicationData.userId
    });

    return medication;
  }

  // Symptoms
  async getSymptoms(userId: number): Promise<Symptom[]> {
    return this.symptoms.filter(symptom => symptom.userId === userId);
  }

  async getSymptom(id: number): Promise<Symptom | undefined> {
    return this.symptoms.find(symptom => symptom.id === id);
  }

  async addSymptom(symptomData: Omit<Symptom, 'id'>): Promise<Symptom> {
    const id = this.symptoms.length > 0 ? Math.max(...this.symptoms.map(s => s.id)) + 1 : 1;

    const symptom: Symptom = {
      id,
      ...symptomData,
      notes: symptomData.notes ?? null,
      endTime: symptomData.endTime ?? null,
      relatedCondition: symptomData.relatedCondition ?? null,
      bodyLocation: symptomData.bodyLocation ?? null
    };

    this.symptoms.push(symptom);

    this.resourceOwnership.push({
      resourceId: id,
      resourceType: 'symptom',
      ownerId: symptomData.userId
    });

    return symptom;
  }

  }
  
  // Appointments
  async getAppointments(userId: number): Promise<Appointment[]> {
    return this.appointments.filter(appointment => appointment.userId === userId);
  }
  
  async getAppointment(id: number): Promise<Appointment | undefined> {
    return this.appointments.find(appointment => appointment.id === id);
  }
  
  async addAppointment(appointmentData: Omit<Appointment, 'id'>): Promise<Appointment> {
    const id = this.appointments.length > 0 ? Math.max(...this.appointments.map(a => a.id)) + 1 : 1;
    
    const appointment: Appointment = {
      id,
      ...appointmentData,
      // Ensure required fields have default values
      type: appointmentData.type ?? null,
      status: appointmentData.status ?? null,
      notes: appointmentData.notes ?? null,
      location: appointmentData.location ?? null,
      duration: appointmentData.duration ?? null,
      reminderTime: appointmentData.reminderTime ?? null
    };
    
    this.appointments.push(appointment);
    
    // Add to ownership table
    this.resourceOwnership.push({
      resourceId: id,
      resourceType: 'appointment',
      ownerId: appointmentData.userId
    });
    
    return appointment;
  }
  
  // Health data connections
  async getHealthDataConnections(userId: number): Promise<HealthDataConnection[]> {
    return this.healthConnections.filter(connection => connection.userId === userId);
  }
  
  async getHealthDataConnection(id: number): Promise<HealthDataConnection | undefined> {
    return this.healthConnections.find(connection => connection.id === id);
  }
  
  async addHealthDataConnection(connectionData: Omit<HealthDataConnection, 'id'>): Promise<HealthDataConnection> {
    const id = this.healthConnections.length > 0 ? Math.max(...this.healthConnections.map(c => c.id)) + 1 : 1;
    
    const connection: HealthDataConnection = {
      id,
      ...connectionData,
      // Ensure required fields have default values
      accessToken: connectionData.accessToken ?? null,
      refreshToken: connectionData.refreshToken ?? null,
      active: connectionData.active ?? null,
      expiresAt: connectionData.expiresAt ?? null,
      scope: connectionData.scope ?? null,
      lastSynced: connectionData.lastSynced ?? null,
      settings: connectionData.settings ?? {}
    };
    
    this.healthConnections.push(connection);
    
    // Add to ownership table
    this.resourceOwnership.push({
      resourceId: id,
      resourceType: 'health-connection',
      ownerId: connectionData.userId
    });
    
    return connection;
  }
  
  // Forum posts
  async getForumPosts(): Promise<ForumPost[]> {
    return this.forumPosts;
  }
  
  async getForumPost(id: number): Promise<ForumPost | undefined> {
    return this.forumPosts.find(post => post.id === id);
  }
  
  async addForumPost(postData: Omit<ForumPost, 'id'>): Promise<ForumPost> {
    const id = this.forumPosts.length > 0 ? Math.max(...this.forumPosts.map(p => p.id)) + 1 : 1;
    const now = new Date();
    
    const post: ForumPost = {
      id,
      createdAt: now,
      updatedAt: now,
      ...postData,
      // Ensure required fields have default values
      tags: postData.tags ?? null,
      isPinned: postData.isPinned ?? null,
      isLocked: postData.isLocked ?? null,
      viewCount: postData.viewCount ?? null
    };
    
    this.forumPosts.push(post);
    
    // Add to ownership table
    this.resourceOwnership.push({
      resourceId: id,
      resourceType: 'forum-post',
      ownerId: postData.userId
    });
    
    return post;
  }
  
  // Health articles and news
  async getHealthArticles(): Promise<HealthArticle[]> {
    return this.healthArticles;
  }
  
  async getHealthArticle(id: number): Promise<HealthArticle | undefined> {
    return this.healthArticles.find(article => article.id === id);
  }
  
  async getHealthNews(): Promise<any[]> {
    // Sample news data
    return [
      {
        title: "New Study Links Zinc Levels to Immune Function",
        content: "Researchers have discovered a direct correlation between zinc levels and immune system effectiveness...",
        publishDate: new Date("2025-03-15"),
        source: "Medical Journal Weekly",
        author: "Dr. Sarah Johnson",
        url: "https://example.com/health-news/zinc-study"
      },
      {
        title: "Breakthrough in Alzheimer's Treatment Shows Promise",
        content: "A new medication targeting amyloid plaque buildup has shown significant results in early trials...",
        publishDate: new Date("2025-04-02"),
        source: "Health Science Today",
        author: "Dr. Michael Chen",
        url: "https://example.com/health-news/alzheimers-breakthrough"
      },
      {
        title: "FDA Approves New Diabetes Management Device",
        content: "The FDA has approved a revolutionary new continuous glucose monitoring system that doesn't require finger pricks...",
        publishDate: new Date("2025-04-10"),
        source: "Medical Technology Review",
        author: "Lisa Martinez, MPH",
        url: "https://example.com/health-news/diabetes-device"
      }
    ];
  }
  
  // Token management
  async getTokenById(tokenId: string): Promise<any> {
    return this.tokenMetadata.find(token => token.tokenId === tokenId);
  }
  
  async storeTokenMetadata(tokenData: any): Promise<void> {
    const id = this.tokenMetadata.length > 0 ? Math.max(...this.tokenMetadata.map(t => t.id)) + 1 : 1;
    
    this.tokenMetadata.push({
      id,
      ...tokenData,
      isRevoked: tokenData.isRevoked ?? false,
      clientInfo: tokenData.clientInfo ?? {}
    });
  }
  
  async revokeToken(tokenId: string): Promise<void> {
    const tokenIndex = this.tokenMetadata.findIndex(token => token.tokenId === tokenId);
    if (tokenIndex !== -1) {
      this.tokenMetadata[tokenIndex].isRevoked = true;
    }
  }
  
  async revokeAllUserTokens(userId: number): Promise<void> {
    this.tokenMetadata.forEach(token => {
      if (token.userId === userId) {
        token.isRevoked = true;
      }
    });
  }

  // Health Goals Management Implementation
  async createHealthGoal(goalData: InsertHealthGoal): Promise<HealthGoal> {
    const id = this.healthGoals.length > 0 ? Math.max(...this.healthGoals.map(g => g.id)) + 1 : 1;
    const newGoal: HealthGoal = {
      id,
      ...goalData,
      createdAt: new Date(),
      updatedAt: new Date()
    };
    this.healthGoals.push(newGoal);
    return newGoal;
  }

  async getHealthGoals(userId: number): Promise<HealthGoal[]> {
    return this.healthGoals.filter(goal => goal.userId === userId);
  }

  async getHealthGoal(goalId: number): Promise<HealthGoal | undefined> {
    return this.healthGoals.find(goal => goal.id === goalId);
  }

  async updateHealthGoal(goalId: number, updates: Partial<InsertHealthGoal>): Promise<HealthGoal | undefined> {
    const goalIndex = this.healthGoals.findIndex(goal => goal.id === goalId);
    if (goalIndex !== -1) {
      this.healthGoals[goalIndex] = {
        ...this.healthGoals[goalIndex],
        ...updates,
        updatedAt: new Date()
      };
      return this.healthGoals[goalIndex];
    }
    return undefined;
  }

  async deleteHealthGoal(goalId: number): Promise<boolean> {
    const goalIndex = this.healthGoals.findIndex(goal => goal.id === goalId);
    if (goalIndex !== -1) {
      this.healthGoals.splice(goalIndex, 1);
      // Also remove associated progress entries
      this.goalProgress = this.goalProgress.filter(progress => progress.goalId !== goalId);
      return true;
    }
    return false;
  }

  // Goal Progress Management Implementation
  async addGoalProgress(progressData: InsertGoalProgress): Promise<GoalProgress> {
    const id = this.goalProgress.length > 0 ? Math.max(...this.goalProgress.map(p => p.id)) + 1 : 1;
    const newProgress: GoalProgress = {
      id,
      ...progressData,
      createdAt: new Date()
    };
    this.goalProgress.push(newProgress);
    return newProgress;
  }

  async getGoalProgress(goalId: number): Promise<GoalProgress[]> {
    return this.goalProgress.filter(progress => progress.goalId === goalId);
  }

  async getGoalProgressForPeriod(goalId: number, startDate: Date, endDate: Date): Promise<GoalProgress[]> {
    return this.goalProgress.filter(progress => 
      progress.goalId === goalId &&
      new Date(progress.date) >= startDate &&
      new Date(progress.date) <= endDate
    );
  }

  private healthGoals: HealthGoal[] = [
    {
      id: 1,
      userId: 1,
      metricType: 'sleep',
      goalType: 'minimum',
      goalValue: 7,
      unit: 'hours',
      timeframe: 'daily',
      status: 'active',
      createdAt: new Date('2025-01-01'),
      updatedAt: new Date('2025-01-01'),
      startDate: new Date('2025-01-01'),
      endDate: null,
      notes: 'Goal to get at least 7 hours of sleep per night'
    },
    {
      id: 2,
      userId: 1,
      metricType: 'steps',
      goalType: 'target',
      goalValue: 10000,
      unit: 'steps',
      timeframe: 'daily',
      status: 'active',
      createdAt: new Date('2025-01-01'),
      updatedAt: new Date('2025-01-01'),
      startDate: new Date('2025-01-01'),
      endDate: null,
      notes: 'Daily step goal for better cardiovascular health'
    },
    {
      id: 3,
      userId: 1,
      metricType: 'heart_rate',
      goalType: 'maximum',
      goalValue: 75,
      unit: 'bpm',
      timeframe: 'weekly',
      status: 'active',
      createdAt: new Date('2025-01-01'),
      updatedAt: new Date('2025-01-01'),
      startDate: new Date('2025-01-01'),
      endDate: null,
      notes: 'Keep average resting heart rate under 75 bpm'
    }
  ];

  private goalProgress: GoalProgress[] = [
    {
      id: 1,
      goalId: 1,
      date: new Date('2025-01-20'),
      value: '7.5',
      achieved: true,
      notes: 'Good sleep quality',
      createdAt: new Date('2025-01-20')
    },
    {
      id: 2,
      goalId: 1,
      date: new Date('2025-01-21'),
      value: '6.8',
      achieved: false,
      notes: 'Stayed up late working',
      createdAt: new Date('2025-01-21')
    },
    {
      id: 3,
      goalId: 2,
      date: new Date('2025-01-20'),
      value: '12500',
      achieved: true,
      notes: 'Went for a long walk',
      createdAt: new Date('2025-01-20')
    },
    {
      id: 4,
      goalId: 2,
      date: new Date('2025-01-21'),
      value: '8750',
      achieved: false,
      notes: 'Mostly sedentary day',
      createdAt: new Date('2025-01-21')
    }
  ];

  async revokeToken(tokenId: string): Promise<void> {
    const token = this.tokenMetadata.find(t => t.id === tokenId);
    if (token) {
      token.isRevoked = true;
    }
  }

  async revokeAllUserTokens(userId: number): Promise<void> {
    this.tokenMetadata.forEach(token => {
      if (token.userId === userId) {
        token.isRevoked = true;
      }
    });
  }
  
  // Resource ownership
  async getResourceOwnerId(resourceId: number, resourceType: string): Promise<number | null> {
    const ownership = this.resourceOwnership.find(
      o => o.resourceId === resourceId && o.resourceType === resourceType
    );
    return ownership ? ownership.ownerId : null;
  }
  
  async isUserAssignedToResource(userId: number, resourceId: number, resourceType: string): Promise<boolean> {
    return this.resourceAssignments.some(
      a => a.userId === userId && a.resourceId === resourceId && a.resourceType === resourceType
    );
  }
  
  // Healthcare relationships
  async hasHealthcareRelationship(providerId: number, patientId: number): Promise<boolean> {
    return this.healthcareRelationships.some(
      r => r.providerId === providerId && r.patientId === patientId
    );
  }
  
  async getHealthcareRelationships(providerId: number): Promise<any[]> {
    return this.healthcareRelationships.filter(r => r.providerId === providerId);
  }

  // Family timeline methods
  async getFamilyMembers(userId: number, familyId?: number): Promise<any[]> {
    return this.familyMembers.filter(member => 
      member.userId === userId || member.familyId === familyId
    );
  }

  async getFamilyTimelineEvents(userId: number, familyId?: number, memberId?: number, timeFilter?: string): Promise<any[]> {
    let events = this.familyTimelineEvents.filter(event => 
      event.userId === userId || event.familyId === familyId
    );

    if (memberId) {
      events = events.filter(event => event.memberId === memberId);
    }

    if (timeFilter && timeFilter !== 'all') {
      const now = new Date();
      let cutoffDate = new Date();
      switch (timeFilter) {
        case 'week':
          cutoffDate.setDate(now.getDate() - 7);
          break;
        case 'month':
          cutoffDate.setMonth(now.getMonth() - 1);
          break;
        case 'quarter':
          cutoffDate.setMonth(now.getMonth() - 3);
          break;
      }
      events = events.filter(event => new Date(event.timestamp) >= cutoffDate);
    }

    return events.sort((a, b) => new Date(b.timestamp).getTime() - new Date(a.timestamp).getTime());
  }

  // Daily insight methods
  async addDailyInsight(insight: { userId: number; date: Date; summary: string }): Promise<void> {
    const id = this.dailyInsights.length > 0 ? Math.max(...this.dailyInsights.map(i => i.id)) + 1 : 1;
    this.dailyInsights.push({ id, userId: insight.userId, date: insight.date, summary: insight.summary, createdAt: new Date() });
  }
  async updateMealPlanEntry(id: number, entryData: Partial<MealPlanEntry>): Promise<MealPlanEntry | undefined> {
    const entry = this.mealPlanEntries.get(id);
    if (!entry) return undefined;

    const updatedEntry = { ...entry, ...entryData };
    this.mealPlanEntries.set(id, updatedEntry);
    return updatedEntry;
  }

<<<<<<< HEAD
=======
  async getDailyInsights(userId: number): Promise<{ id: number; userId: number; date: Date; summary: string; createdAt: Date }[]> {
    return this.dailyInsights.filter(i => i.userId === userId);
  }

  }

>>>>>>> 7fb477db
  // Anonymized Metrics
  async getOrCreateAnonymizedProfile(userId: number): Promise<AnonymizedProfile> {
    const existing = Array.from(this.anonymizedProfiles.values()).find(p => p.userId === userId);
    if (existing) return existing;
    const id = this.anonymizedProfileIdCounter++;
    const anonProfile: AnonymizedProfile = { id, userId, anonId: crypto.randomUUID() };
    this.anonymizedProfiles.set(id, anonProfile);
    return anonProfile;
  }

  async addAnonymizedMetric(metric: InsertAnonymizedMetric): Promise<AnonymizedMetric> {
    const id = this.anonymizedMetricIdCounter++;
    const newMetric: AnonymizedMetric = { ...metric, id };
    this.anonymizedMetrics.set(id, newMetric);
    return newMetric;
  }

  // Partner Ads
  async getPartnerAds(category?: string, tag?: string): Promise<PartnerAd[]> {
    let ads = Array.from(this.partnerAds.values());
    if (category) ads = ads.filter(a => a.category === category);
    if (tag) ads = ads.filter(a => a.tags && a.tags.includes(tag));
    return ads;
  }

  async createPartnerAd(ad: InsertPartnerAd): Promise<PartnerAd> {
    const id = this.partnerAdIdCounter++;
    const newAd: PartnerAd = { ...ad, id };
    this.partnerAds.set(id, newAd);
    return newAd;
  }

  // Add-on Modules & Purchases
  async getAddOnModules(): Promise<AddOnModule[]> {
    return Array.from(this.addOnModules.values());
  }

  async getAddOnModuleById(id: number): Promise<AddOnModule | undefined> {
    return this.addOnModules.get(id);
  }

  async createAddOnModule(module: InsertAddOnModule): Promise<AddOnModule> {
    const id = this.addOnModuleIdCounter++;
    const newModule: AddOnModule = { ...module, id };
    this.addOnModules.set(id, newModule);
    return newModule;
  }

  async getUserPurchases(userId: number): Promise<UserPurchase[]> {
    return Array.from(this.userPurchases.values()).filter(p => p.userId === userId);
  }

  async createUserPurchase(purchase: InsertUserPurchase): Promise<UserPurchase> {
    const id = this.userPurchaseIdCounter++;
    const newPurchase: UserPurchase = { ...purchase, id };
    this.userPurchases.set(id, newPurchase);
    return newPurchase;
  }

  // Data Licensing
  async getDataLicenses(userId: number): Promise<DataLicense[]> {
    return Array.from(this.dataLicenses.values()).filter(dl => dl.userId === userId);
  }

  async createDataLicense(license: InsertDataLicense): Promise<DataLicense> {
    const id = this.dataLicenseIdCounter++;
    const newLicense: DataLicense = { ...license, id };
    this.dataLicenses.set(id, newLicense);
    return newLicense;
  }

  // Refresh Tokens
  async createRefreshToken(token: InsertRefreshToken): Promise<RefreshToken> {
    const id = this.refreshTokenIdCounter++;
    const newToken: RefreshToken = { ...token, id };
    this.refreshTokens.set(token.token, newToken);
    return newToken;
  }

  async getRefreshToken(token: string): Promise<RefreshToken | undefined> {
    return this.refreshTokens.get(token);
  }

  async revokeRefreshToken(token: string): Promise<void> {
    const existing = this.refreshTokens.get(token);
    if (existing) {
      this.refreshTokens.set(token, { ...existing, revoked: true });
    }
  }

  // Challenge Sponsorships
  async getChallengeSponsorships(challengeId?: number): Promise<ChallengeSponsorship[]> {
    let list = Array.from(this.challengeSponsorships.values());
    if (challengeId) list = list.filter(s => s.challengeId === challengeId);
    return list;
  }

  async createChallengeSponsorship(sponsorship: InsertChallengeSponsorship): Promise<ChallengeSponsorship> {
    const id = this.challengeSponsorshipIdCounter++;
    const newS: ChallengeSponsorship = { ...sponsorship, id };
    this.challengeSponsorships.set(id, newS);
    return newS;
  }

  // Sessions & Metrics
  async createSession(userId: number): Promise<UserSession> {
    const id = this.sessionIdCounter++;
    const now = new Date();
    const session: UserSession = { id, userId, createdAt: now, lastActive: now };
    this.sessions.set(id, session);
    return session;
  }

  async updateSession(id: number): Promise<void> {
    const s = this.sessions.get(id);
    if (s) this.sessions.set(id, { ...s, lastActive: new Date() });
  }

  async getActiveSessionCount(): Promise<number> {
    return this.sessions.size;
  }

  async addMetric(metric: InsertMetric): Promise<Metric> {
    const id = this.metricIdCounter++;
    const newMetric: Metric = { ...metric, id };
    this.metrics.set(id, newMetric);
    return newMetric;
  }

  async addLog(log: InsertLog): Promise<Log> {
    const id = this.logIdCounter++;
    const newLog: Log = { ...log, id };
    this.logs.set(id, newLog);
    return newLog;
  }

  async getActionCounts(): Promise<Record<string, number>> {
    const counts: Record<string, number> = {};
    for (const m of this.metrics.values()) {
      counts[m.actionType] = (counts[m.actionType] || 0) + 1;
    }
    return counts;
  }
}

// Export the storage implementation
export const storage = new MemStorage();<|MERGE_RESOLUTION|>--- conflicted
+++ resolved
@@ -155,10 +155,7 @@
   // Synced Data
   getDeviceSyncedData(deviceId: number): Promise<SyncedData[]>;
   addSyncedData(data: InsertSyncedData): Promise<SyncedData>;
-<<<<<<< HEAD
-=======
-
->>>>>>> 7fb477db
+
   
   // Health metrics
   getHealthMetrics(userId: number): Promise<HealthMetric[]>;
@@ -241,348 +238,79 @@
   getHealthArticles(category?: string, tags?: string[]): Promise<HealthArticle[]>;
   getHealthArticleById(id: number): Promise<HealthArticle | undefined>;
   createHealthArticle(article: InsertHealthArticle): Promise<HealthArticle>;
-<<<<<<< HEAD
-  
-  // Meal Planning
-  getUserMealPlans(userId: number): Promise<MealPlan[]>;
-  getMealPlanById(id: number): Promise<MealPlan | undefined>;
-  createMealPlan(plan: InsertMealPlan): Promise<MealPlan>;
-  updateMealPlan(id: number, planData: Partial<MealPlan>): Promise<MealPlan | undefined>;
-  
-  // Meal Plan Entries
-  getMealPlanEntries(mealPlanId: number): Promise<MealPlanEntry[]>;
-  getMealPlanEntryById(id: number): Promise<MealPlanEntry | undefined>;
-  createMealPlanEntry(entry: InsertMealPlanEntry): Promise<MealPlanEntry>;
-  updateMealPlanEntry(id: number, entryData: Partial<MealPlanEntry>): Promise<MealPlanEntry | undefined>;
-
-  // Anonymized Metrics
-  getOrCreateAnonymizedProfile(userId: number): Promise<AnonymizedProfile>;
-  addAnonymizedMetric(metric: InsertAnonymizedMetric): Promise<AnonymizedMetric>;
-
-  // Partner Ads
-  getPartnerAds(category?: string, tag?: string): Promise<PartnerAd[]>;
-  createPartnerAd(ad: InsertPartnerAd): Promise<PartnerAd>;
-
-  // Add-on Modules & Purchases
-  getAddOnModules(): Promise<AddOnModule[]>;
-  getAddOnModuleById(id: number): Promise<AddOnModule | undefined>;
-  createAddOnModule(module: InsertAddOnModule): Promise<AddOnModule>;
-  getUserPurchases(userId: number): Promise<UserPurchase[]>;
-  createUserPurchase(purchase: InsertUserPurchase): Promise<UserPurchase>;
-
-  // Data Licensing
-  getDataLicenses(userId: number): Promise<DataLicense[]>;
-  createDataLicense(license: InsertDataLicense): Promise<DataLicense>;
-
-  // Refresh Tokens
-  createRefreshToken(token: InsertRefreshToken): Promise<RefreshToken>;
-  getRefreshToken(token: string): Promise<RefreshToken | undefined>;
-  revokeRefreshToken(token: string): Promise<void>;
-
-  // Challenge Sponsorships
-  getChallengeSponsorships(challengeId?: number): Promise<ChallengeSponsorship[]>;
-  createChallengeSponsorship(sponsorship: InsertChallengeSponsorship): Promise<ChallengeSponsorship>;
-
-  // Sessions & Metrics
-  createSession(userId: number): Promise<UserSession>;
-  updateSession(id: number): Promise<void>;
-  getActiveSessionCount(): Promise<number>;
-  addMetric(metric: InsertMetric): Promise<Metric>;
-  addLog(log: InsertLog): Promise<Log>;
-  getActionCounts(): Promise<Record<string, number>>;
-}
-
-export class MemStorage implements IStorage {
-  private users: Map<number, User>;
-  private healthStats: Map<number, HealthStat>;
-  private medications: Map<number, Medication>;
-  private medicationHistories: Map<number, MedicationHistory>;
-  private connections: Map<number, Connection>;
-  private forumPosts: Map<number, ForumPost>;
-  private newsUpdates: Map<number, NewsUpdate>;
-  private products: Map<number, Product>;
-  private symptoms: Map<number, Symptom>;
-  private symptomChecks: Map<number, SymptomCheck>;
-  private appointments: Map<number, Appointment>;
-  private healthDataConnections: Map<number, HealthDataConnection>;
-  private healthJourneyEntries: Map<number, HealthJourneyEntry>;
-  private healthCoachingPlans: Map<number, HealthCoachingPlan>;
-  private wellnessChallenges: Map<number, WellnessChallenge>;
-  private userChallengeProgresses: Map<number, UserChallengeProgress>;
-  private mentalHealthAssessments: Map<number, MentalHealthAssessment>;
-  private moodEntries: Map<number, MoodEntry>;
-  private healthArticles: Map<number, HealthArticle>;
-  private messages: Map<number, Message>;
-  private mealPlans: Map<number, MealPlan>;
-  private mealPlanEntries: Map<number, MealPlanEntry>;
-  private anonymizedProfiles: Map<number, AnonymizedProfile>;
-  private anonymizedMetrics: Map<number, AnonymizedMetric>;
-  private partnerAds: Map<number, PartnerAd>;
-  private addOnModules: Map<number, AddOnModule>;
-  private userPurchases: Map<number, UserPurchase>;
-  private dataLicenses: Map<number, DataLicense>;
-  private challengeSponsorships: Map<number, ChallengeSponsorship>;
-  private userDevices: Map<number, UserDevice>;
-  private connectedDevices: Map<number, ConnectedDevice>;
-  private syncedData: Map<number, SyncedData>;
-  private refreshTokens: Map<string, RefreshToken>;
-  private blockedUsers: Map<number, Set<number>>;
-  private messageReports: Map<number, MessageReport[]>;
-  private sessions: Map<number, UserSession>;
-  private metrics: Map<number, Metric>;
-  private logs: Map<number, Log>;
-
-  private userIdCounter: number;
-  private healthStatIdCounter: number;
-  private medicationIdCounter: number;
-  private medicationHistoryIdCounter: number;
-  private connectionIdCounter: number;
-  private forumPostIdCounter: number;
-  private newsUpdateIdCounter: number;
-  private productIdCounter: number;
-  private symptomIdCounter: number;
-  private symptomCheckIdCounter: number;
-  private appointmentIdCounter: number;
-  private healthDataConnectionIdCounter: number;
-  private healthJourneyEntryIdCounter: number;
-  private healthCoachingPlanIdCounter: number;
-  private wellnessChallengeIdCounter: number;
-  private userChallengeProgressIdCounter: number;
-  private mentalHealthAssessmentIdCounter: number;
-  private moodEntryIdCounter: number;
-  private healthArticleIdCounter: number;
-  private messageIdCounter: number;
-  private mealPlanIdCounter: number;
-  private mealPlanEntryIdCounter: number;
-  private anonymizedProfileIdCounter: number;
-  private anonymizedMetricIdCounter: number;
-  private partnerAdIdCounter: number;
-  private addOnModuleIdCounter: number;
-  private userPurchaseIdCounter: number;
-  private dataLicenseIdCounter: number;
-  private challengeSponsorshipIdCounter: number;
-  private userDeviceIdCounter: number;
-  private connectedDeviceIdCounter: number;
-  private syncedDataIdCounter: number;
-  private refreshTokenIdCounter: number;
-  private messageReportIdCounter: number;
-  private sessionIdCounter: number;
-  private metricIdCounter: number;
-  private logIdCounter: number;
-
-  constructor() {
-    this.users = new Map();
-    this.healthStats = new Map();
-    this.medications = new Map();
-    this.medicationHistories = new Map();
-    this.connections = new Map();
-    this.forumPosts = new Map();
-    this.newsUpdates = new Map();
-    this.products = new Map();
-    this.symptoms = new Map();
-    this.symptomChecks = new Map();
-    this.appointments = new Map();
-    this.healthDataConnections = new Map();
-    this.healthJourneyEntries = new Map();
-    this.healthCoachingPlans = new Map();
-    this.wellnessChallenges = new Map();
-    this.userChallengeProgresses = new Map();
-    this.mentalHealthAssessments = new Map();
-    this.moodEntries = new Map();
-    this.healthArticles = new Map();
-    this.messages = new Map();
-    this.mealPlans = new Map();
-    this.mealPlanEntries = new Map();
-    this.anonymizedProfiles = new Map();
-    this.anonymizedMetrics = new Map();
-    this.partnerAds = new Map();
-    this.addOnModules = new Map();
-    this.userPurchases = new Map();
-    this.dataLicenses = new Map();
-    this.challengeSponsorships = new Map();
-    this.userDevices = new Map();
-    this.connectedDevices = new Map();
-    this.syncedData = new Map();
-    this.refreshTokens = new Map();
-    this.blockedUsers = new Map();
-    this.messageReports = new Map();
-    this.sessions = new Map();
-    this.metrics = new Map();
-    this.logs = new Map();
-
-    this.userIdCounter = 1;
-    this.healthStatIdCounter = 1;
-    this.medicationIdCounter = 1;
-    this.medicationHistoryIdCounter = 1;
-    this.connectionIdCounter = 1;
-    this.forumPostIdCounter = 1;
-    this.newsUpdateIdCounter = 1;
-    this.productIdCounter = 1;
-    this.symptomIdCounter = 1;
-    this.symptomCheckIdCounter = 1;
-    this.appointmentIdCounter = 1;
-    this.healthDataConnectionIdCounter = 1;
-    this.healthJourneyEntryIdCounter = 1;
-    this.healthCoachingPlanIdCounter = 1;
-    this.wellnessChallengeIdCounter = 1;
-    this.userChallengeProgressIdCounter = 1;
-    this.mentalHealthAssessmentIdCounter = 1;
-    this.moodEntryIdCounter = 1;
-    this.healthArticleIdCounter = 1;
-    this.messageIdCounter = 1;
-    this.mealPlanIdCounter = 1;
-    this.mealPlanEntryIdCounter = 1;
-    this.anonymizedProfileIdCounter = 1;
-    this.anonymizedMetricIdCounter = 1;
-    this.partnerAdIdCounter = 1;
-    this.addOnModuleIdCounter = 1;
-    this.userPurchaseIdCounter = 1;
-    this.dataLicenseIdCounter = 1;
-    this.challengeSponsorshipIdCounter = 1;
-    this.userDeviceIdCounter = 1;
-    this.connectedDeviceIdCounter = 1;
-    this.syncedDataIdCounter = 1;
-    this.refreshTokenIdCounter = 1;
-    this.messageReportIdCounter = 1;
-    this.sessionIdCounter = 1;
-    this.metricIdCounter = 1;
-    this.logIdCounter = 1;
-
-    // Add some initial data
-    this.initializeData();
-  }
-
-  private async initializeData() {
-    // Create an initial user
-    const user1 = await this.createUser({
-      username: "johndoe",
-      password: await bcrypt.hash("password123", 10),
-      email: "john.doe@example.com",
-      name: "John Doe",
-      age: 35,
-      healthGoals: "Stay fit and eat well",
-      profilePicture: "https://images.unsplash.com/photo-1472099645785-5658abf4ff4e?auto=format&fit=facearea&facepad=2&w=256&h=256&q=80",
-      healthData: JSON.stringify({}),
-      isPremium: true
-    });
-
-    const device1 = await this.createUserDevice({
-      userId: user1.id,
-      deviceUuid: "demo-device",
-      deviceType: "web",
-      deviceName: "Demo Browser",
-      lastSeen: new Date()
-    });
-
-    await this.createConnectedDevice({
-      userId: user1.id,
-      deviceType: "wearable",
-      lastSynced: new Date(),
-      status: "active"
-    });
-
-    // Add health stats
-    await this.addHealthStat({
-      userId: 1,
-      deviceId: device1.id,
-      statType: "heart_rate",
-      value: "72",
-      unit: "bpm",
-      icon: "ri-heart-pulse-line",
-      colorScheme: "primary",
-      timestamp: new Date()
-    });
-
-    await this.addHealthStat({
-      userId: 1,
-      deviceId: device1.id,
-      statType: "sleep_quality",
-      value: "7.8",
-      unit: "hrs",
-      icon: "ri-zzz-line",
-      colorScheme: "warning",
-      timestamp: new Date()
-    });
-
-    await this.addHealthStat({
-      userId: 1,
-      deviceId: device1.id,
-      statType: "nutrient_status",
-      value: "Zinc Deficient",
-      icon: "ri-capsule-line",
-      colorScheme: "accent",
-      timestamp: new Date()
-    });
-    
-    // Add sample medications
-    const now = new Date();
-    const tomorrowMorning = new Date(now);
-    tomorrowMorning.setDate(tomorrowMorning.getDate() + 1);
-    tomorrowMorning.setHours(8, 0, 0, 0);
-    
-    const eveningTime = new Date(now);
-    eveningTime.setHours(20, 0, 0, 0);
-    if (eveningTime < now) {
-      eveningTime.setDate(eveningTime.getDate() + 1);
-    }
-    
-    await this.addMedication({
-      userId: 1,
-      name: "Zinc Supplement",
-      dosage: "50mg",
-      schedule: "Every morning",
-      nextDose: tomorrowMorning,
-      lastTaken: new Date(now.getTime() - 24 * 60 * 60 * 1000), // yesterday
-      instructions: "Take with food",
-      active: true
-    });
-    
-    await this.addMedication({
-      userId: 1,
-      name: "Vitamin D3",
-      dosage: "2000 IU",
-      schedule: "Daily",
-      nextDose: tomorrowMorning,
-      lastTaken: new Date(now.getTime() - 24 * 60 * 60 * 1000), // yesterday
-      instructions: "Take with breakfast",
-      active: true
-    });
-    
-    await this.addMedication({
-      userId: 1,
-      name: "Magnesium Glycinate",
-      dosage: "200mg",
-      schedule: "Every evening",
-      nextDose: eveningTime,
-      lastTaken: null,
-      instructions: "Take 1 hour before bedtime",
-      active: true
-    });
-=======
-  getHealthNews(): Promise<any[]>;
-
-  // Health Goals
-  createHealthGoal(goalData: InsertHealthGoal): Promise<HealthGoal>;
-  getHealthGoals(userId: number): Promise<HealthGoal[]>;
-  getHealthGoal(goalId: number): Promise<HealthGoal | undefined>;
-  updateHealthGoal(goalId: number, updates: Partial<InsertHealthGoal>): Promise<HealthGoal | undefined>;
-  deleteHealthGoal(goalId: number): Promise<boolean>;
-
-  // Goal Progress
-  addGoalProgress(progressData: InsertGoalProgress): Promise<GoalProgress>;
-  getGoalProgress(goalId: number): Promise<GoalProgress[]>;
-  getGoalProgressForPeriod(goalId: number, startDate: Date, endDate: Date): Promise<GoalProgress[]>;
-
-  // Daily Insights
-  addDailyInsight(insight: { userId: number; date: Date; summary: string }): Promise<void>;
-  getDailyInsights(userId: number): Promise<{ id: number; userId: number; date: Date; summary: string; createdAt: Date }[]>;
-
-  // Security and Permissions
-  getTokenById(tokenId: string): Promise<any>;
-  storeTokenMetadata(tokenData: any): Promise<void>;
-  revokeToken(tokenId: string): Promise<void>;
-  revokeAllUserTokens(userId: number): Promise<void>;
->>>>>>> 7fb477db
+// Meal Planning
+getUserMealPlans(userId: number): Promise<MealPlan[]>;
+getMealPlanById(id: number): Promise<MealPlan | undefined>;
+createMealPlan(plan: InsertMealPlan): Promise<MealPlan>;
+updateMealPlan(id: number, planData: Partial<MealPlan>): Promise<MealPlan | undefined>;
+
+// Meal Plan Entries
+getMealPlanEntries(mealPlanId: number): Promise<MealPlanEntry[]>;
+getMealPlanEntryById(id: number): Promise<MealPlanEntry | undefined>;
+createMealPlanEntry(entry: InsertMealPlanEntry): Promise<MealPlanEntry>;
+updateMealPlanEntry(id: number, entryData: Partial<MealPlanEntry>): Promise<MealPlanEntry | undefined>;
+
+// Anonymized Metrics
+getOrCreateAnonymizedProfile(userId: number): Promise<AnonymizedProfile>;
+addAnonymizedMetric(metric: InsertAnonymizedMetric): Promise<AnonymizedMetric>;
+
+// Partner Ads
+getPartnerAds(category?: string, tag?: string): Promise<PartnerAd[]>;
+createPartnerAd(ad: InsertPartnerAd): Promise<PartnerAd>;
+
+// Add-on Modules & Purchases
+getAddOnModules(): Promise<AddOnModule[]>;
+getAddOnModuleById(id: number): Promise<AddOnModule | undefined>;
+createAddOnModule(module: InsertAddOnModule): Promise<AddOnModule>;
+getUserPurchases(userId: number): Promise<UserPurchase[]>;
+createUserPurchase(purchase: InsertUserPurchase): Promise<UserPurchase>;
+
+// Data Licensing
+getDataLicenses(userId: number): Promise<DataLicense[]>;
+createDataLicense(license: InsertDataLicense): Promise<DataLicense>;
+
+// Refresh Tokens
+createRefreshToken(token: InsertRefreshToken): Promise<RefreshToken>;
+getRefreshToken(token: string): Promise<RefreshToken | undefined>;
+revokeRefreshToken(token: string): Promise<void>;
+
+// Challenge Sponsorships
+getChallengeSponsorships(challengeId?: number): Promise<ChallengeSponsorship[]>;
+createChallengeSponsorship(sponsorship: InsertChallengeSponsorship): Promise<ChallengeSponsorship>;
+
+// Sessions & Metrics
+createSession(userId: number): Promise<UserSession>;
+updateSession(id: number): Promise<void>;
+getActiveSessionCount(): Promise<number>;
+addMetric(metric: InsertMetric): Promise<Metric>;
+addLog(log: InsertLog): Promise<Log>;
+getActionCounts(): Promise<Record<string, number>>;
+
+// Health News
+getHealthNews(): Promise<any[]>;
+
+// Health Goals
+createHealthGoal(goalData: InsertHealthGoal): Promise<HealthGoal>;
+getHealthGoals(userId: number): Promise<HealthGoal[]>;
+getHealthGoal(goalId: number): Promise<HealthGoal | undefined>;
+updateHealthGoal(goalId: number, updates: Partial<InsertHealthGoal>): Promise<HealthGoal | undefined>;
+deleteHealthGoal(goalId: number): Promise<boolean>;
+
+// Goal Progress
+addGoalProgress(progressData: InsertGoalProgress): Promise<GoalProgress>;
+getGoalProgress(goalId: number): Promise<GoalProgress[]>;
+getGoalProgressForPeriod(goalId: number, startDate: Date, endDate: Date): Promise<GoalProgress[]>;
+
+// Daily Insights
+addDailyInsight(insight: { userId: number; date: Date; summary: string }): Promise<void>;
+getDailyInsights(userId: number): Promise<{ id: number; userId: number; date: Date; summary: string; createdAt: Date }[]>;
+
+// Security and Permissions
+getTokenById(tokenId: string): Promise<any>;
+storeTokenMetadata(tokenData: any): Promise<void>;
+revokeToken(tokenId: string): Promise<void>;
+revokeAllUserTokens(userId: number): Promise<void>;
+
 
   getResourceOwnerId(resourceId: number, resourceType: string): Promise<number | null>;
   isUserAssignedToResource(userId: number, resourceId: number, resourceType: string): Promise<boolean>;
@@ -596,46 +324,44 @@
   getFamilyTimelineEvents(userId: number, familyId?: number, memberId?: number, timeFilter?: string): Promise<any[]>;
 }
 
-<<<<<<< HEAD
-    await this.createNewsUpdate({
-      title: "Scheduled Maintenance Tonight",
-      content: "The system will be undergoing maintenance at 10 PM UTC.",
-      thumbnail: "",
-      category: "System",
-      timestamp: new Date()
-    });
-
-    // Add products
-    await this.createProduct({
-      name: "Zinc Complex",
-      description: "High-absorption zinc supplement with copper to support immune function.",
-      price: "$24.99",
-      image: "https://images.unsplash.com/photo-1584017911766-d451b3d0e843?ixlib=rb-1.2.1&auto=format&fit=crop&w=400&q=80",
-      category: "Supplements",
-      tags: ["zinc", "immune", "recommended"],
-      recommendedFor: ["zinc_deficiency"]
-=======
-      username: "johndoe",
-      email: "john@healthmap.com",
-      name: "John Doe",
-  // Sample data seeding for demo purposes
-  async seed() {
-    const user1 = await this.createUser({
-      name: "Demo User",
-      email: "demo@example.com",
-      password: "c7a628cbbfaa66f78e8ee5c8e9cf88b2e4d7b5a5.af2bdbe1aa9b6ec1e2ade1d11e90b88",
-      roles: ["patient"],
-      createdAt: new Date("2024-01-01"),
-      updatedAt: new Date("2024-01-01"),
-      age: 35,
-      healthGoals: "Stay fit and eat well",
-      profilePicture: "https://images.unsplash.com/photo-1472099645785-5658abf4ff4e?auto=format&fit=facearea&facepad=2&w=256&h=256&q=80",
-      healthData: JSON.stringify({}),
-      isPremium: true,
-      preferences: null,
-      profileImage: null,
-      bio: null
->>>>>>> 7fb477db
+// Sample data seeding for demo purposes
+async seed() {
+  const user1 = await this.createUser({
+    name: "Demo User",
+    email: "demo@example.com",
+    password: "c7a628cbbfaa66f78e8ee5c8e9cf88b2e4d7b5a5.af2bdbe1aa9b6ec1e2ade1d11e90b88",
+    roles: ["patient"],
+    createdAt: new Date("2024-01-01"),
+    updatedAt: new Date("2024-01-01"),
+    age: 35,
+    healthGoals: "Stay fit and eat well",
+    profilePicture: "https://images.unsplash.com/photo-1472099645785-5658abf4ff4e?auto=format&fit=facearea&facepad=2&w=256&h=256&q=80",
+    healthData: JSON.stringify({}),
+    isPremium: true,
+    preferences: null,
+    profileImage: null,
+    bio: null
+  });
+
+  await this.createNewsUpdate({
+    title: "Scheduled Maintenance Tonight",
+    content: "The system will be undergoing maintenance at 10 PM UTC.",
+    thumbnail: "",
+    category: "System",
+    timestamp: new Date()
+  });
+
+  await this.createProduct({
+    name: "Zinc Complex",
+    description: "High-absorption zinc supplement with copper to support immune function.",
+    price: "$24.99",
+    image: "https://images.unsplash.com/photo-1584017911766-d451b3d0e843?ixlib=rb-1.2.1&auto=format&fit=crop&w=400&q=80",
+    category: "Supplements",
+    tags: ["zinc", "immune", "recommended"],
+    recommendedFor: ["zinc_deficiency"]
+  });
+}
+
     });
 
     // Seed devices, stats, medications, news, etc.
@@ -669,355 +395,272 @@
   private familyTimelineEvents: any[] = [];
   private dailyInsights: { id: number; userId: number; date: Date; summary: string; createdAt: Date }[] = [];
 
-<<<<<<< HEAD
-    await this.createForumPost({
-      userId: 1,
-      title: "STUDY: New research links zinc levels to immune function and metabolism",
-      content: "A new study published in the Journal of Nutritional Science has found significant correlations between zinc levels and both immune function and metabolic health. Here's what you need to know...",
-      subreddit: "Nutrition",
-      upvotes: 95,
-      downvotes: 2,
-      tags: ["Research", "Zinc", "Immunity"],
-      timestamp: new Date()
-    });
-
-    await this.createForumPost({
-      userId: 1,
-      title: "My 30-day experience with zinc supplementation [Before & After]",
-      content: "I decided to document my experience with zinc supplementation after discovering I had low levels. Here's how it affected my energy, skin health, and immune function over 30 days...",
-      subreddit: "Nutrition",
-      upvotes: 64,
-      downvotes: 1,
-      tags: ["Experience", "Zinc", "Supplements"],
-      timestamp: new Date()
-    });
-    
-    // Add sample symptoms
-    await this.createSymptom({
-      name: "Headache",
-      description: "Pain or discomfort in the head, scalp, or neck",
-      bodyArea: "head",
-      severity: "moderate",
-      commonCauses: ["Stress", "Dehydration", "Lack of sleep", "Eye strain"],
-      recommendedActions: ["Rest", "Hydrate", "Over-the-counter pain relievers"]
-    });
-    
-    await this.createSymptom({
-      name: "Fatigue",
-      description: "Feeling of tiredness, lack of energy, or exhaustion",
-      bodyArea: "full_body",
-      severity: "moderate",
-      commonCauses: ["Poor sleep", "Stress", "Nutrient deficiencies", "Anemia"],
-      recommendedActions: ["Rest", "Balanced diet", "Stress management", "Check for deficiencies"]
-    });
-    
-    await this.createSymptom({
-      name: "Chest Pain",
-      description: "Discomfort or pain in the chest area",
-      bodyArea: "chest",
-      severity: "severe",
-      commonCauses: ["Heart issues", "Muscle strain", "Anxiety", "Acid reflux"],
-      recommendedActions: ["Seek immediate medical attention", "Call emergency services"]
-    });
-    
-    // Add sample symptom check for the user
-    await this.createSymptomCheck({
-      userId: 1,
-      timestamp: new Date(now.getTime() - 3 * 24 * 60 * 60 * 1000), // 3 days ago
-      reportedSymptoms: ["Headache", "Fatigue"],
-      preliminaryAssessment: "Possible dehydration or stress-related symptoms",
-      recommendedActions: ["Increase water intake", "Rest", "Over-the-counter pain relievers if needed"],
-      severity: "routine",
-      notes: "Symptoms appeared after long work session with limited water intake"
-    });
-    
-    // Add sample appointments
-    const nextWeek = new Date(now);
-    nextWeek.setDate(nextWeek.getDate() + 7);
-    nextWeek.setHours(10, 30, 0, 0);
-    
-    const nextWeekEnd = new Date(nextWeek);
-    nextWeekEnd.setHours(11, 15, 0, 0);
-    
-    await this.createAppointment({
-      userId: 1,
-      title: "Annual Physical Checkup",
-      description: "Regular annual physical examination with primary care physician",
-      startTime: nextWeek, 
-      endTime: nextWeekEnd,
-      location: "Dr. Smith's Clinic, 123 Health St",
-      provider: "Dr. James Smith",
-      status: "scheduled",
-      type: "checkup",
-      reminderSent: false
-    });
-    
-    const twoWeeksLater = new Date(now);
-    twoWeeksLater.setDate(twoWeeksLater.getDate() + 14);
-    twoWeeksLater.setHours(14, 0, 0, 0);
-    
-    const twoWeeksLaterEnd = new Date(twoWeeksLater);
-    twoWeeksLaterEnd.setHours(14, 45, 0, 0);
-    
-    await this.createAppointment({
-      userId: 1,
-      title: "Nutritional Consultation",
-      description: "Follow-up appointment to discuss zinc deficiency and nutritional plan",
-      startTime: twoWeeksLater,
-      endTime: twoWeeksLaterEnd,
-      location: "Wellness Nutrition Center, 456 Healthy Blvd",
-      provider: "Dr. Sarah Johnson, RD",
-      status: "scheduled",
-      type: "specialist",
-      reminderSent: false
-    });
-    
-    // Add health data connection
-    await this.createHealthDataConnection({
-      userId: 1,
-      deviceId: device1.id,
-      provider: "apple_health",
-      connected: false,
-      lastSynced: null,
-      accessToken: null,
-      refreshToken: null,
-      scope: ["activity", "heart_rate", "sleep"],
-      expiresAt: null
-    });
-    
-    // Add health journey entries
-    await this.createHealthJourneyEntry({
-      userId: 1,
-      timestamp: new Date(now.getTime() - 7 * 24 * 60 * 60 * 1000), // 7 days ago
-      category: "nutrition",
-      title: "Started Zinc Supplements",
-      description: "Started taking zinc supplements to improve my immune function after recent blood tests showed deficiency.",
-      metrics: JSON.stringify({
-        "supplement": "Zinc",
-        "dosage": "50mg",
-        "frequency": "daily"
-      }),
-      mediaUrl: null,
-      sentiment: "positive"
-    });
-
-    await this.createHealthJourneyEntry({
-      userId: 1,
-      timestamp: new Date(now.getTime() - 2 * 24 * 60 * 60 * 1000), // 2 days ago
-      category: "exercise",
-      title: "Increased daily steps goal",
-      description: "Increased my daily step goal from 8,000 to 10,000 steps. Feeling more energetic lately.",
-      metrics: JSON.stringify({
-        "previous_goal": 8000,
-        "new_goal": 10000,
-        "current_average": 7500
-      }),
-      mediaUrl: null,
-      sentiment: "positive"
-    });
-    
-    // Add a health coaching plan
-    await this.createHealthCoachingPlan({
-      userId: 1,
-      title: "Zinc Deficiency Improvement Plan",
-      description: "A personalized plan to address your zinc deficiency and boost your immune system",
-      createdAt: new Date(now.getTime() - 7 * 24 * 60 * 60 * 1000), // 7 days ago
-      updatedAt: new Date(now.getTime() - 7 * 24 * 60 * 60 * 1000),
-      goals: [
-        "Increase zinc levels to normal range within 3 months",
-        "Reduce frequency of seasonal illness",
-        "Improve energy levels"
-      ],
-      recommendations: [
-        "Take zinc supplement daily with food",
-        "Increase consumption of zinc-rich foods (oysters, beef, pumpkin seeds)",
-        "Monitor for improvements in immune function",
-        "Retest zinc levels after 3 months"
-      ],
-      progress: 25,
-      active: true
-    });
-    
-    // Add wellness challenges
-    const walkingChallenge = await this.createWellnessChallenge({
-      title: "10K Steps Challenge",
-      description: "Walk at least 10,000 steps every day for 30 days to boost cardiovascular health and energy levels",
-      category: "fitness",
-      pointsReward: 500,
-      startDate: new Date(now.getTime() - 15 * 24 * 60 * 60 * 1000), // Started 15 days ago
-      endDate: new Date(now.getTime() + 15 * 24 * 60 * 60 * 1000), // Ends in 15 days
-      requirementType: "steps",
-      requirementTarget: 10000,
-      image: "https://images.unsplash.com/photo-1510021115607-c94b84bcb73a?ixlib=rb-1.2.1&auto=format&fit=crop&w=400&q=80"
-    });
-    
-    // Add user's progress in challenge
-    await this.createUserChallengeProgress({
-      userId: 1,
-      challengeId: walkingChallenge.id,
-      joined: new Date(now.getTime() - 10 * 24 * 60 * 60 * 1000), // Joined 10 days ago
-      currentProgress: 7500, // Average 7500 steps so far
-      completed: false,
-      completedAt: null
-    });
-    
-    // Add mental health assessment
-    await this.createMentalHealthAssessment({
-      userId: 1,
-      timestamp: new Date(now.getTime() - 5 * 24 * 60 * 60 * 1000), // 5 days ago
-      assessmentType: "stress",
-      score: 7, // Scale of 1-10
-      notes: "Feeling moderately stressed due to work deadlines and health concerns",
-      recommendations: [
-        "Practice mindfulness meditation for 10 minutes daily",
-        "Take short breaks during work hours",
-        "Prioritize 7-8 hours of sleep",
-        "Consider speaking with a mental health professional if stress persists"
-      ]
-    });
-    
-    // Add mood entries
-    await this.createMoodEntry({
-      userId: 1,
-      date: new Date(now.getTime() - 4 * 24 * 60 * 60 * 1000), // 4 days ago
-      mood: 6,
-      energy: 5,
-      sleep: 6.5,
-      categories: ["work", "health"],
-      notes: "Feeling tired after a long day at work. Stress about upcoming health appointment.",
-      factors: ["work stress", "health issue"]
-    });
-    
-    await this.createMoodEntry({
-      userId: 1,
-      date: new Date(now.getTime() - 3 * 24 * 60 * 60 * 1000), // 3 days ago
-      mood: 8,
-      energy: 7,
-      sleep: 7.5,
-      categories: ["personal", "social"],
-      notes: "Had a good night's sleep and spent time with friends. Feeling much better.",
-      factors: ["good sleep", "social connection", "relaxation"]
-    });
-    
-    await this.createMoodEntry({
-      userId: 1,
-      date: new Date(now.getTime() - 1 * 24 * 60 * 60 * 1000), // Yesterday
-      mood: 7,
-      energy: 8,
-      sleep: 8,
-      categories: ["personal", "health"],
-      notes: "Started morning with exercise and took zinc supplement. Feeling energized.",
-      factors: ["exercise", "nutrition"]
-    });
-    
-    // Add health articles
-    await this.createHealthArticle({
-      title: "Understanding Zinc's Role in Immune Function",
-      summary: "A comprehensive guide to how zinc affects your immune system and what deficiency means for your health",
-      content: "Zinc is an essential micronutrient that plays a vital role in immune function, protein synthesis, wound healing, DNA synthesis, and cell division. Although the body does not naturally produce zinc, this essential nutrient is readily available in many food sources and supplements.\n\nResearch has consistently shown that zinc is critical for normal development and function of cells mediating innate immunity, neutrophils, and natural killer cells. It also affects the development of acquired immunity, particularly T-lymphocyte function.\n\nZinc deficiency, even mild to moderate, can impair immune function, making the body more susceptible to infections. Studies have found that zinc supplementation can reduce the duration and severity of common colds and other respiratory infections.\n\nGood dietary sources of zinc include oysters, red meat, poultry, beans, nuts, and fortified cereals. For those with deficiencies, supplements may be necessary, but should be taken under medical supervision as excessive zinc can interfere with the absorption of other essential minerals.\n\nIf you're experiencing symptoms such as frequent infections, slow wound healing, loss of taste or smell, or unexplained fatigue, consider having your zinc levels tested.",
-      authorName: "Dr. Emily Chen, PhD",
-      publishedAt: new Date(now.getTime() - 30 * 24 * 60 * 60 * 1000), // 30 days ago
-      category: "Nutrition",
-      tags: ["zinc", "immunity", "nutrition", "micronutrients"],
-      imageUrl: "https://images.unsplash.com/photo-1505253758473-96b7015fcd40?ixlib=rb-1.2.1&auto=format&fit=crop&w=500&q=80",
-      sourceName: "Journal of Nutritional Science",
-      sourceUrl: "https://example.com/jns/zinc-immune-function",
-      readTime: 8 // minutes
-    });
-    
-    // Add meal plan
-    const mealPlan = await this.createMealPlan({
-      userId: 1,
-      title: "Zinc-Rich Diet Plan",
-      createdAt: new Date(now.getTime() - 6 * 24 * 60 * 60 * 1000), // 6 days ago
-      startDate: new Date(now.getTime() - 5 * 24 * 60 * 60 * 1000), // 5 days ago
-      endDate: new Date(now.getTime() + 9 * 24 * 60 * 60 * 1000), // 9 days from now
-      dietaryPreferences: ["balanced", "omnivore"],
-      healthGoals: ["increase zinc intake", "boost immunity"],
-      allergies: ["shellfish"],
-      active: true
-    });
-    
-    // Add meal plan entries
-    await this.createMealPlanEntry({
-      mealPlanId: mealPlan.id,
-      dayOfWeek: 1, // Monday
-      mealType: "breakfast",
-      name: "Pumpkin Seed Oatmeal",
-      recipe: "Combine 1/2 cup rolled oats with 1 cup milk, cook for 5 minutes. Top with 2 tbsp pumpkin seeds, 1 tbsp honey, and cinnamon.",
-      ingredients: ["rolled oats", "milk", "pumpkin seeds", "honey", "cinnamon"],
-      nutritionalInfo: JSON.stringify({
-        "calories": 380,
-        "protein": 15,
-        "carbs": 48,
-        "fat": 16,
-        "zinc": "3.5mg (32% DV)"
-      }),
-      preparationTime: 10,
-      imageUrl: "https://images.unsplash.com/photo-1517673132405-a56a62b18caf?ixlib=rb-1.2.1&auto=format&fit=crop&w=400&q=80"
-    });
-    
-    await this.createMealPlanEntry({
-      mealPlanId: mealPlan.id,
-      dayOfWeek: 1, // Monday
-      mealType: "lunch",
-      name: "Beef and Spinach Salad",
-      recipe: "Grill 4oz lean beef steak. Slice and serve over 2 cups spinach, 1/4 cup chickpeas, cherry tomatoes, and cucumber with balsamic vinaigrette.",
-      ingredients: ["lean beef", "spinach", "chickpeas", "cherry tomatoes", "cucumber", "balsamic vinaigrette"],
-      nutritionalInfo: JSON.stringify({
-        "calories": 420,
-        "protein": 35,
-        "carbs": 22,
-        "fat": 23,
-        "zinc": "6.2mg (56% DV)"
-      }),
-      preparationTime: 20,
-      imageUrl: "https://images.unsplash.com/photo-1546793665-c74683f339c1?ixlib=rb-1.2.1&auto=format&fit=crop&w=400&q=80"
-    });
-
-    // Partner ads and monetization samples
-    await this.createPartnerAd({
-      title: "Get 20% off Telemedicine Consultation",
-      description: "Virtual visit with licensed physicians via TeleCare",
-      partner: "TeleCare",
-      url: "https://telecare.example.com/promo",
-      category: "telemedicine",
-      tags: ["consultation", "discount"],
-    });
-
-    const coachingModule = await this.createAddOnModule({
-      name: "Personalized Coaching",
-      description: "One-on-one virtual coaching sessions",
-      price: "$9.99",
-      featureKey: "coaching",
-    });
-
-    await this.createUserPurchase({
-      userId: user1.id,
-      moduleId: coachingModule.id,
-      purchasedAt: new Date(),
-    });
-
-    await this.createDataLicense({
-      userId: user1.id,
-      partner: "Health Research Co",
-      consent: true,
-      createdAt: new Date(),
-    });
-
-    await this.createChallengeSponsorship({
-      challengeId: walkingChallenge.id,
-      sponsor: "FitBrand",
-      url: "https://fitbrand.example.com",
-      description: "Sponsored by FitBrand fitness gear",
-    });
-  }
-
-  // User Management
-=======
-  // User methods...
-
->>>>>>> 7fb477db
+async seed() {
+  // ... assume user1 and device1 were created earlier
+
+  // Forum posts
+  await this.createForumPost({
+    userId: 1,
+    title: "STUDY: New research links zinc levels to immune function and metabolism",
+    content: "A new study published in the Journal of Nutritional Science has found significant correlations between zinc levels and both immune function and metabolic health. Here's what you need to know...",
+    subreddit: "Nutrition",
+    upvotes: 95,
+    downvotes: 2,
+    tags: ["Research", "Zinc", "Immunity"],
+    timestamp: new Date()
+  });
+
+  await this.createForumPost({
+    userId: 1,
+    title: "My 30-day experience with zinc supplementation [Before & After]",
+    content: "I decided to document my experience with zinc supplementation after discovering I had low levels. Here's how it affected my energy, skin health, and immune function over 30 days...",
+    subreddit: "Nutrition",
+    upvotes: 64,
+    downvotes: 1,
+    tags: ["Experience", "Zinc", "Supplements"],
+    timestamp: new Date()
+  });
+
+  // Symptoms
+  await this.createSymptom({
+    name: "Headache",
+    description: "Pain or discomfort in the head, scalp, or neck",
+    bodyArea: "head",
+    severity: "moderate",
+    commonCauses: ["Stress", "Dehydration", "Lack of sleep", "Eye strain"],
+    recommendedActions: ["Rest", "Hydrate", "Over-the-counter pain relievers"]
+  });
+
+  await this.createSymptom({
+    name: "Fatigue",
+    description: "Feeling of tiredness, lack of energy, or exhaustion",
+    bodyArea: "full_body",
+    severity: "moderate",
+    commonCauses: ["Poor sleep", "Stress", "Nutrient deficiencies", "Anemia"],
+    recommendedActions: ["Rest", "Balanced diet", "Stress management", "Check for deficiencies"]
+  });
+
+  await this.createSymptom({
+    name: "Chest Pain",
+    description: "Discomfort or pain in the chest area",
+    bodyArea: "chest",
+    severity: "severe",
+    commonCauses: ["Heart issues", "Muscle strain", "Anxiety", "Acid reflux"],
+    recommendedActions: ["Seek immediate medical attention", "Call emergency services"]
+  });
+
+  // Symptom check
+  const now = new Date();
+  await this.createSymptomCheck({
+    userId: 1,
+    timestamp: new Date(now.getTime() - 3 * 86400000), // 3 days ago
+    reportedSymptoms: ["Headache", "Fatigue"],
+    preliminaryAssessment: "Possible dehydration or stress-related symptoms",
+    recommendedActions: ["Increase water intake", "Rest", "Over-the-counter pain relievers if needed"],
+    severity: "routine",
+    notes: "Symptoms appeared after long work session with limited water intake"
+  });
+
+  // Appointments
+  const nextWeek = new Date(now);
+  nextWeek.setDate(nextWeek.getDate() + 7);
+  nextWeek.setHours(10, 30, 0, 0);
+
+  const nextWeekEnd = new Date(nextWeek);
+  nextWeekEnd.setHours(11, 15, 0, 0);
+
+  await this.createAppointment({
+    userId: 1,
+    title: "Annual Physical Checkup",
+    description: "Regular annual physical examination with primary care physician",
+    startTime: nextWeek,
+    endTime: nextWeekEnd,
+    location: "Dr. Smith's Clinic, 123 Health St",
+    provider: "Dr. James Smith",
+    status: "scheduled",
+    type: "checkup",
+    reminderSent: false
+  });
+
+  const twoWeeksLater = new Date(now);
+  twoWeeksLater.setDate(twoWeeksLater.getDate() + 14);
+  twoWeeksLater.setHours(14, 0, 0, 0);
+
+  const twoWeeksLaterEnd = new Date(twoWeeksLater);
+  twoWeeksLaterEnd.setHours(14, 45, 0, 0);
+
+  await this.createAppointment({
+    userId: 1,
+    title: "Nutritional Consultation",
+    description: "Follow-up appointment to discuss zinc deficiency and nutritional plan",
+    startTime: twoWeeksLater,
+    endTime: twoWeeksLaterEnd,
+    location: "Wellness Nutrition Center, 456 Healthy Blvd",
+    provider: "Dr. Sarah Johnson, RD",
+    status: "scheduled",
+    type: "specialist",
+    reminderSent: false
+  });
+
+  // Health data connection
+  await this.createHealthDataConnection({
+    userId: 1,
+    deviceId: device1.id,
+    provider: "apple_health",
+    connected: false,
+    lastSynced: null,
+    accessToken: null,
+    refreshToken: null,
+    scope: ["activity", "heart_rate", "sleep"],
+    expiresAt: null
+  });
+
+  // Health journey
+  await this.createHealthJourneyEntry({
+    userId: 1,
+    timestamp: new Date(now.getTime() - 7 * 86400000), // 7 days ago
+    category: "nutrition",
+    title: "Started Zinc Supplements",
+    description: "Started taking zinc supplements to improve my immune function after recent blood tests showed deficiency.",
+    metrics: JSON.stringify({ supplement: "Zinc", dosage: "50mg", frequency: "daily" }),
+    mediaUrl: null,
+    sentiment: "positive"
+  });
+
+  await this.createHealthJourneyEntry({
+    userId: 1,
+    timestamp: new Date(now.getTime() - 2 * 86400000), // 2 days ago
+    category: "exercise",
+    title: "Increased daily steps goal",
+    description: "Increased my daily step goal from 8,000 to 10,000 steps. Feeling more energetic lately.",
+    metrics: JSON.stringify({ previous_goal: 8000, new_goal: 10000, current_average: 7500 }),
+    mediaUrl: null,
+    sentiment: "positive"
+  });
+
+  // Health coaching plan
+  await this.createHealthCoachingPlan({
+    userId: 1,
+    title: "Zinc Deficiency Improvement Plan",
+    description: "A personalized plan to address your zinc deficiency and boost your immune system",
+    createdAt: new Date(now.getTime() - 7 * 86400000),
+    updatedAt: new Date(now.getTime() - 7 * 86400000),
+    goals: [
+      "Increase zinc levels to normal range within 3 months",
+      "Reduce frequency of seasonal illness",
+      "Improve energy levels"
+    ],
+    recommendations: [
+      "Take zinc supplement daily with food",
+      "Increase consumption of zinc-rich foods (oysters, beef, pumpkin seeds)",
+      "Monitor for improvements in immune function",
+      "Retest zinc levels after 3 months"
+    ],
+    progress: 25,
+    active: true
+  });
+
+  // Wellness challenge
+  const walkingChallenge = await this.createWellnessChallenge({
+    title: "10K Steps Challenge",
+    description: "Walk at least 10,000 steps every day for 30 days to boost cardiovascular health and energy levels",
+    category: "fitness",
+    pointsReward: 500,
+    startDate: new Date(now.getTime() - 15 * 86400000),
+    endDate: new Date(now.getTime() + 15 * 86400000),
+    requirementType: "steps",
+    requirementTarget: 10000,
+    image: "https://images.unsplash.com/photo-1510021115607-c94b84bcb73a?ixlib=rb-1.2.1&auto=format&fit=crop&w=400&q=80"
+  });
+
+  await this.createUserChallengeProgress({
+    userId: 1,
+    challengeId: walkingChallenge.id,
+    joined: new Date(now.getTime() - 10 * 86400000),
+    currentProgress: 7500,
+    completed: false,
+    completedAt: null
+  });
+
+  // Mental health assessment
+  await this.createMentalHealthAssessment({
+    userId: 1,
+    timestamp: new Date(now.getTime() - 5 * 86400000),
+    assessmentType: "stress",
+    score: 7,
+    notes: "Feeling moderately stressed due to work deadlines and health concerns",
+    recommendations: [
+      "Practice mindfulness meditation for 10 minutes daily",
+      "Take short breaks during work hours",
+      "Prioritize 7-8 hours of sleep",
+      "Consider speaking with a mental health professional if stress persists"
+    ]
+  });
+
+  // Mood entries
+  await this.createMoodEntry({
+    userId: 1,
+    date: new Date(now.getTime() - 4 * 86400000),
+    mood: 6,
+    energy: 5,
+    sleep: 6.5,
+    categories: ["work", "health"],
+    notes: "Feeling tired after a long day at work. Stress about upcoming health appointment.",
+    factors: ["work stress", "health issue"]
+  });
+
+  await this.createMoodEntry({
+    userId: 1,
+    date: new Date(now.getTime() - 3 * 86400000),
+    mood: 8,
+    energy: 7,
+    sleep: 7.5,
+    categories: ["personal", "social"],
+    notes: "Had a good night's sleep and spent time with friends. Feeling much better.",
+    factors: ["good sleep", "social connection", "relaxation"]
+  });
+
+  await this.createMoodEntry({
+    userId: 1,
+    date: new Date(now.getTime() - 86400000),
+    mood: 7,
+    energy: 8,
+    sleep: 8,
+    categories: ["personal", "health"],
+    notes: "Started morning with exercise and took zinc supplement. Feeling energized.",
+    factors: ["exercise", "nutrition"]
+  });
+
+  // Health article
+  await this.createHealthArticle({
+    title: "Understanding Zinc's Role in Immune Function",
+    summary: "A comprehensive guide to how zinc affects your immune system and what deficiency means for your health",
+    content: "...", // Full article content here
+    authorName: "Dr. Emily Chen, PhD",
+    publishedAt: new Date(now.getTime() - 30 * 86400000),
+    category: "Nutrition",
+    tags: ["zinc", "immunity", "nutrition", "micronutrients"],
+    imageUrl: "https://images.unsplash.com/photo-1505253758473-96b7015fcd40",
+    sourceName: "Journal of Nutritional Science",
+    sourceUrl: "https://example.com/jns/zinc-immune-function",
+    readTime: 8
+  });
+
+  // Meal plans and entries
+  const mealPlan = await this.createMealPlan({ /* same as before */ });
+  await this.createMealPlanEntry({ /* breakfast */ });
+  await this.createMealPlanEntry({ /* lunch */ });
+
+  // Monetization: Ads, Modules, Purchases
+  await this.createPartnerAd({ /* partner ad info */ });
+  const coachingModule = await this.createAddOnModule({ /* module info */ });
+  await this.createUserPurchase({ userId: 1, moduleId: coachingModule.id, purchasedAt: new Date() });
+  await this.createDataLicense({ userId: 1, partner: "Health Research Co", consent: true, createdAt: new Date() });
+  await this.createChallengeSponsorship({ challengeId: walkingChallenge.id, sponsor: "FitBrand", url: "...", description: "..." });
+}
+
+// User Management
+
   async getUser(id: number): Promise<User | undefined> {
     return this.users.find(user => user.id === id);
   }
@@ -1119,7 +762,6 @@
     return newStat;
   }
 
-<<<<<<< HEAD
   // Synced Data
   async getDeviceSyncedData(deviceId: number): Promise<SyncedData[]> {
     return Array.from(this.syncedData.values()).filter(d => d.deviceId === deviceId);
@@ -1131,14 +773,14 @@
     this.syncedData.set(id, newData);
     return newData;
   }
-  
+
   // Medications
   async getUserMedications(userId: number): Promise<Medication[]> {
     return Array.from(this.medications.values()).filter(
       (medication) => medication.userId === userId && medication.active
     );
-=======
->>>>>>> 7fb477db
+  }
+
   }
 
   // Synced Data
@@ -1458,14 +1100,11 @@
     if (connectionData.refreshToken !== undefined) {
       updatedConnection.refreshToken = connectionData.refreshToken ? encrypt(connectionData.refreshToken) : null;
     }
-<<<<<<< HEAD
-    Object.assign(updatedConnection, connectionData, { accessToken: updatedConnection.accessToken, refreshToken: updatedConnection.refreshToken });
-=======
-    Object.assign(updatedConnection, connectionData, {
-      accessToken: updatedConnection.accessToken,
-      refreshToken: updatedConnection.refreshToken
-    });
->>>>>>> 7fb477db
+Object.assign(updatedConnection, connectionData, {
+  accessToken: updatedConnection.accessToken,
+  refreshToken: updatedConnection.refreshToken
+});
+
     this.healthDataConnections.set(id, updatedConnection);
     return updatedConnection;
   }
@@ -1963,15 +1602,10 @@
     return updatedEntry;
   }
 
-<<<<<<< HEAD
-=======
   async getDailyInsights(userId: number): Promise<{ id: number; userId: number; date: Date; summary: string; createdAt: Date }[]> {
     return this.dailyInsights.filter(i => i.userId === userId);
   }
 
-  }
-
->>>>>>> 7fb477db
   // Anonymized Metrics
   async getOrCreateAnonymizedProfile(userId: number): Promise<AnonymizedProfile> {
     const existing = Array.from(this.anonymizedProfiles.values()).find(p => p.userId === userId);
