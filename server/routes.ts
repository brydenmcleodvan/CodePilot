--- conflicted
+++ resolved
@@ -14,13 +14,11 @@
 import { aiHealthCoach } from './ai-health-coach';
 import { streakCounter } from './streak-counter';
 import { weeklySummaryScheduler } from './weekly-summary-scheduler';
-<<<<<<< HEAD
 import { dailyInsightEngine } from './daily-insight-engine';
 import { ruleBasedNudgeEngine } from './nudge-engine';
 import { contextRecommendationEngine } from './contextual-recommendation-engine';
-=======
 import { healthAlertsSystem } from './health-alerts-system';
->>>>>>> 73a62cc0
+
 
 export function registerRoutes(app: Express): Server {
   // Set up authentication routes
