import { pgTable, serial, text, timestamp, integer, boolean, json, pgEnum } from 'drizzle-orm/pg-core';
import { createInsertSchema } from 'drizzle-zod';
import { z } from 'zod';

// Role enum for permission management
export const roleEnum = pgEnum('role', ['admin', 'provider', 'patient', 'researcher', 'content_manager']);

// User Table (merged fields)
export const users = pgTable("users", {
  id: serial("id").primaryKey(),
  username: text("username").notNull().unique(),
  email: text("email").notNull().unique(),
<<<<<<< HEAD
  name: text("name").notNull(),
=======
  password: text("password").notNull(),
  name: text("name"),
>>>>>>> 7fb477db
  age: integer("age"),
  healthGoals: text("health_goals"),
  profilePicture: text("profile_picture"),
  healthData: text("health_data"), // Stored as JSON string
  isPremium: boolean("is_premium").notNull().default(false),
  emailVerified: boolean("email_verified").notNull().default(false),
  verificationToken: text("verification_token"),
  passwordResetToken: text("password_reset_token"),
  passwordResetExpires: timestamp("password_reset_expires"),
<<<<<<< HEAD
});

// Registered user devices
export const userDevices = pgTable("user_devices", {
  id: serial("id").primaryKey(),
  userId: integer("user_id").notNull().references(() => users.id),
  deviceUuid: text("device_uuid").notNull().unique(),
  deviceType: text("device_type").notNull(),
  deviceName: text("device_name"),
  lastSeen: timestamp("last_seen"),
});

// User sessions
export const userSessions = pgTable("user_sessions", {
  id: serial("id").primaryKey(),
  userId: integer("user_id").notNull().references(() => users.id),
  createdAt: timestamp("created_at").notNull(),
  lastActive: timestamp("last_active").notNull(),
});

// Connected wearable or external devices
export const connectedDevices = pgTable("connected_devices", {
  id: serial("id").primaryKey(),
  userId: integer("user_id").notNull().references(() => users.id),
  deviceType: text("device_type").notNull(),
  lastSynced: timestamp("last_synced"),
  status: text("status"),
});

// Health Stats
export const healthStats = pgTable("health_stats", {
  id: serial("id").primaryKey(),
  userId: integer("user_id").notNull(),
  deviceId: integer("device_id").references(() => userDevices.id),
  statType: text("stat_type").notNull(), // e.g. "heart_rate", "sleep_quality", "zinc"
  value: text("value").notNull(), // Can be numeric or text
  unit: text("unit"), // e.g. "bpm", "hrs", etc.
  icon: text("icon"), // Icon name from Remix Icons
  colorScheme: text("color_scheme"), // CSS class for color
  timestamp: timestamp("timestamp").notNull(),
});

// Synced device health metrics
export const syncedData = pgTable("synced_data", {
  id: serial("id").primaryKey(),
  deviceId: integer("device_id").notNull().references(() => userDevices.id),
  metricType: text("metric_type").notNull(),
  value: text("value").notNull(),
  timestamp: timestamp("timestamp").notNull(),
  source: text("source").notNull(), // e.g. "fitbit", "apple_health"
});

// Medications
export const medications = pgTable("medications", {
  id: serial("id").primaryKey(),
  userId: integer("user_id").notNull(),
  name: text("name").notNull(),
  dosage: text("dosage").notNull(),
  schedule: text("schedule").notNull(), // e.g. "Every morning", "Twice daily"
  nextDose: timestamp("next_dose"), // Next scheduled dose
  lastTaken: timestamp("last_taken"), // Last time medication was taken
  instructions: text("instructions"),
  active: boolean("active").notNull().default(true),
  interactionCategory: text("interaction_category"), // Category for interaction checking
  sideEffects: text("side_effects"), // Possible side effects
  totalTaken: integer("total_taken").default(0), // Count of how many doses have been taken
  sharedWith: text("shared_with").array(), // Array of userIds this medication is shared with
});

// Medication History
export const medicationHistory = pgTable("medication_history", {
  id: serial("id").primaryKey(),
  medicationId: integer("medication_id").notNull(),
  userId: integer("user_id").notNull(),
  takenAt: timestamp("taken_at").notNull(),
  scheduled: timestamp("scheduled"), // When it was scheduled to be taken
  skipped: boolean("skipped").notNull().default(false), // Whether it was skipped
  note: text("note"), // Any notes about this dose
});
=======
  roles: text("roles").array(), // from main
  preferences: json("preferences"), // from main
  profileImage: text("profile_image"), // from main
  bio: text("bio"), // from main
  createdAt: timestamp("created_at").defaultNow().notNull(),
  updatedAt: timestamp("updated_at").defaultNow().notNull()
});

// Retain remaining tables from srl6kn-codex branch...
>>>>>>> 7fb477db

});

// Health metrics table
export const healthMetrics = pgTable(
  'health_metrics',
  {
    id: serial('id').primaryKey(),
    userId: integer('user_id').notNull().references(() => users.id),
    metricType: text('metric_type').notNull(),
    value: text('value').notNull(),
    timestamp: timestamp('timestamp').defaultNow().notNull(),
    unit: text('unit'),
    source: text('source'),
    notes: text('notes')
  },
  (table) => ({
    userTimestampIdx: index('health_metrics_user_timestamp_idx').on(
      table.userId,
      table.timestamp
    ),
    userMetricTimestampIdx: index('health_metrics_user_metric_ts_idx').on(
      table.userId,
      table.metricType,
      table.timestamp
    )
  })
);

// Medications table
export const medications = pgTable('medications', {
  id: serial('id').primaryKey(),
  userId: integer('user_id').notNull().references(() => users.id),
  name: text('name').notNull(),
  startDate: timestamp('start_date').notNull(),
  endDate: timestamp('end_date'),
  dosage: text('dosage'),
  frequency: text('frequency'),
  prescribedBy: text('prescribed_by'),
  notes: text('notes'),
  active: boolean('active')
});

// Symptoms table
export const symptoms = pgTable('symptoms', {
  id: serial('id').primaryKey(),
  userId: integer('user_id').notNull().references(() => users.id),
  name: text('name').notNull(),
  severity: integer('severity').notNull(),
  startTime: timestamp('start_time').notNull(),
  endTime: timestamp('end_time'),
  relatedCondition: text('related_condition'),
  bodyLocation: text('body_location'),
  notes: text('notes')
});

// Appointments table
export const appointments = pgTable('appointments', {
  id: serial('id').primaryKey(),
  userId: integer('user_id').notNull().references(() => users.id),
  title: text('title').notNull(),
  provider: text('provider').notNull(),
  datetime: timestamp('datetime').notNull(),
  type: text('type'),
  status: text('status'),
  location: text('location'),
  duration: integer('duration'),
  reminderTime: timestamp('reminder_time'),
  notes: text('notes')
});

// Health data connections (wearables, third-party health platforms, etc.)
export const healthDataConnections = pgTable('health_data_connections', {
  id: serial('id').primaryKey(),
  userId: integer('user_id').notNull().references(() => users.id),
  provider: text('provider').notNull(),
  accessToken: text('access_token'),
  refreshToken: text('refresh_token'),
  active: boolean('active'),
  expiresAt: timestamp('expires_at'),
  scope: text('scope'),
  lastSynced: timestamp('last_synced'),
  settings: json('settings')
});

// Forum posts
export const forumPosts = pgTable('forum_posts', {
  id: serial('id').primaryKey(),
  userId: integer('user_id').notNull().references(() => users.id),
  title: text('title').notNull(),
  content: text('content').notNull(),
  createdAt: timestamp('created_at').defaultNow().notNull(),
  updatedAt: timestamp('updated_at').defaultNow().notNull(),
  tags: text('tags').array(),
  isPinned: boolean('is_pinned'),
  isLocked: boolean('is_locked'),
  viewCount: integer('view_count')
});

// Health articles
export const healthArticles = pgTable('health_articles', {
  id: serial('id').primaryKey(),
  title: text('title').notNull(),
  content: text('content').notNull(),
  publishDate: timestamp('publish_date').notNull(),
  author: text('author'),
  source: text('source'),
  url: text('url'),
  imageUrl: text('image_url'),
  tags: text('tags').array()
});

// Health Data Connections
export const healthDataConnections = pgTable("health_data_connections", {
  id: serial("id").primaryKey(),
  userId: integer("user_id").notNull(),
  deviceId: integer("device_id").references(() => userDevices.id),
  provider: text("provider").notNull(), // e.g. "apple_health", "google_fit", "fitbit"
  connected: boolean("connected").notNull().default(false),
  lastSynced: timestamp("last_synced"),
  accessToken: text("access_token"),
  refreshToken: text("refresh_token"),
  scope: text("scope").array(),
  expiresAt: timestamp("expires_at"),
});

// Token metadata for authentication
export const tokenMetadata = pgTable('token_metadata', {
  id: serial('id').primaryKey(),
  userId: integer('user_id').notNull().references(() => users.id),
  tokenId: text('token_id').notNull().unique(),
  expiresAt: timestamp('expires_at').notNull(),
  issuedAt: timestamp('issued_at').notNull(),
  isRevoked: boolean('is_revoked'),
  clientInfo: json('client_info')
});

});

// Healthcare relationships (provider-patient)
export const healthcareRelationships = pgTable('healthcare_relationships', {
  id: serial('id').primaryKey(),
  providerId: integer('provider_id').notNull().references(() => users.id),
  patientId: integer('patient_id').notNull().references(() => users.id),
  relationshipType: text('relationship_type').notNull(),
  startDate: timestamp('start_date').notNull(),
  endDate: timestamp('end_date'),
  status: text('status'),
  accessLevel: text('access_level'),
  notes: text('notes'),
  metadata: json('metadata')
});

// Resource ownership tracking
export const resourceOwnership = pgTable('resource_ownership', {
  id: serial('id').primaryKey(),
  resourceId: integer('resource_id').notNull(),
  resourceType: text('resource_type').notNull(),
  ownerId: integer('owner_id').notNull().references(() => users.id),
  createdAt: timestamp('created_at').defaultNow().notNull()
});

// Resource assignments (for shared resources)
export const resourceAssignments = pgTable('resource_assignments', {
  id: serial('id').primaryKey(),
  resourceId: integer('resource_id').notNull(),
  resourceType: text('resource_type').notNull(),
  userId: integer('user_id').notNull().references(() => users.id),
  assignedBy: integer('assigned_by').notNull().references(() => users.id),
  permissions: text('permissions').array(),
  createdAt: timestamp('created_at').defaultNow().notNull(),
  expiresAt: timestamp('expires_at')
});

// Daily health insights generated by nightly engine
export const dailyInsights = pgTable('daily_insights', {
  id: serial('id').primaryKey(),
  userId: integer('user_id').notNull().references(() => users.id),
  date: timestamp('date').notNull(),
  summary: text('summary').notNull(),
  createdAt: timestamp('created_at').defaultNow().notNull()
});

// Insert Schemas
export const insertUserSchema = createInsertSchema(users).omit({
  id: true,
  emailVerified: true,
  verificationToken: true,
  passwordResetToken: true,
  passwordResetExpires: true,
});
export const insertUserDeviceSchema = createInsertSchema(userDevices).omit({ id: true });
export const insertUserSessionSchema = createInsertSchema(userSessions).omit({ id: true });
export const insertConnectedDeviceSchema = createInsertSchema(connectedDevices).omit({ id: true });
export const insertHealthStatSchema = createInsertSchema(healthStats).omit({ id: true });
export const insertSyncedDataSchema = createInsertSchema(syncedData).omit({ id: true });

// Include from main branch
export const insertHealthMetricSchema = createInsertSchema(healthMetrics).omit({ id: true });

<<<<<<< HEAD
// Direct Messages
export const messages = pgTable("messages", {
  id: serial("id").primaryKey(),
  senderId: integer("sender_id").notNull(),
  recipientId: integer("recipient_id").notNull(),
  content: text("content").notNull(),
  read: boolean("read").notNull().default(false),
  timestamp: timestamp("timestamp").notNull()
});

// Blocked Users
export const blockedUsers = pgTable("blocked_users", {
  id: serial("id").primaryKey(),
  userId: integer("user_id").notNull(),
  blockedUserId: integer("blocked_user_id").notNull(),
  createdAt: timestamp("created_at").notNull(),
});

// Message Reports
export const messageReports = pgTable("message_reports", {
  id: serial("id").primaryKey(),
  messageId: integer("message_id").notNull(),
  reporterId: integer("reporter_id").notNull(),
  reason: text("reason"),
  reportedAt: timestamp("reported_at").notNull(),
});

// Refresh tokens for rotating auth
export const refreshTokens = pgTable("refresh_tokens", {
  id: serial("id").primaryKey(),
  userId: integer("user_id").notNull().references(() => users.id),
  token: text("token").notNull().unique(),
  expiresAt: timestamp("expires_at").notNull(),
  revoked: boolean("revoked").notNull().default(false),
});

// Anonymized User Profiles
export const anonymizedProfiles = pgTable("anonymized_profiles", {
  id: serial("id").primaryKey(),
  userId: integer("user_id").notNull(),
  anonId: text("anon_id").notNull().unique()
});

// Anonymized Health Metrics
export const anonymizedMetrics = pgTable("anonymized_metrics", {
  id: serial("id").primaryKey(),
  profileId: integer("profile_id").notNull(),
  metric: text("metric").notNull(),
  value: real("value").notNull(),
  timestamp: timestamp("timestamp").notNull(),
  sourceType: text("source_type").notNull()
});

// Targeted Partner Ads
export const partnerAds = pgTable("partner_ads", {
  id: serial("id").primaryKey(),
  title: text("title").notNull(),
  description: text("description"),
  partner: text("partner").notNull(),
  url: text("url").notNull(),
  category: text("category"),
  tags: text("tags").array(),
});

// Add-on Modules available for purchase
export const addOnModules = pgTable("add_on_modules", {
  id: serial("id").primaryKey(),
  name: text("name").notNull(),
  description: text("description"),
  price: text("price").notNull(),
  featureKey: text("feature_key"),
});

// Records of user purchases of modules
export const userPurchases = pgTable("user_purchases", {
  id: serial("id").primaryKey(),
  userId: integer("user_id").notNull(),
  moduleId: integer("module_id").notNull(),
  purchasedAt: timestamp("purchased_at").notNull(),
});

// Data licensing consent records
export const dataLicenses = pgTable("data_licenses", {
  id: serial("id").primaryKey(),
  userId: integer("user_id").notNull(),
  partner: text("partner").notNull(),
  consent: boolean("consent").notNull().default(false),
  createdAt: timestamp("created_at").notNull(),
});

// Sponsors for wellness challenges
export const challengeSponsorships = pgTable("challenge_sponsorships", {
  id: serial("id").primaryKey(),
  challengeId: integer("challenge_id").notNull(),
  sponsor: text("sponsor").notNull(),
  url: text("url"),
  description: text("description"),
});

// Metrics for user actions
export const metrics = pgTable("metrics", {
  id: serial("id").primaryKey(),
  userId: integer("user_id").references(() => users.id),
  actionType: text("action_type").notNull(),
  timestamp: timestamp("timestamp").notNull(),
});

// Application logs
export const logs = pgTable("logs", {
  id: serial("id").primaryKey(),
  userId: integer("user_id"),
  level: text("level").notNull(),
  message: text("message").notNull(),
  stack: text("stack"),
  timestamp: timestamp("timestamp").notNull(),
});

// Insert Schemas
export const insertUserSchema = createInsertSchema(users).omit({
  id: true,
  emailVerified: true,
  verificationToken: true,
  passwordResetToken: true,
  passwordResetExpires: true,
});
export const insertUserDeviceSchema = createInsertSchema(userDevices).omit({ id: true });
export const insertUserSessionSchema = createInsertSchema(userSessions).omit({ id: true });
export const insertConnectedDeviceSchema = createInsertSchema(connectedDevices).omit({ id: true });
export const insertHealthStatSchema = createInsertSchema(healthStats).omit({ id: true });
export const insertSyncedDataSchema = createInsertSchema(syncedData).omit({ id: true });
=======
>>>>>>> 7fb477db
export const insertMedicationSchema = createInsertSchema(medications).omit({ id: true });
export const insertSymptomSchema = createInsertSchema(symptoms).omit({ id: true });
export const insertAppointmentSchema = createInsertSchema(appointments).omit({ id: true });
export const insertHealthDataConnectionSchema = createInsertSchema(healthDataConnections).omit({ id: true });
export const insertForumPostSchema = createInsertSchema(forumPosts).omit({ id: true });
export const insertHealthArticleSchema = createInsertSchema(healthArticles).omit({ id: true });
// Insert Schemas
export const insertMealPlanSchema = createInsertSchema(mealPlans).omit({ id: true });
export const insertMealPlanEntrySchema = createInsertSchema(mealPlanEntries).omit({ id: true });
export const insertMessageSchema = createInsertSchema(messages).omit({ id: true });
export const insertBlockedUserSchema = createInsertSchema(blockedUsers).omit({ id: true });
export const insertMessageReportSchema = createInsertSchema(messageReports).omit({ id: true });
export const insertRefreshTokenSchema = createInsertSchema(refreshTokens).omit({ id: true });
export const insertAnonymizedProfileSchema = createInsertSchema(anonymizedProfiles).omit({ id: true });
export const insertAnonymizedMetricSchema = createInsertSchema(anonymizedMetrics).omit({ id: true });
export const insertPartnerAdSchema = createInsertSchema(partnerAds).omit({ id: true });
export const insertAddOnModuleSchema = createInsertSchema(addOnModules).omit({ id: true });
export const insertUserPurchaseSchema = createInsertSchema(userPurchases).omit({ id: true });
export const insertDataLicenseSchema = createInsertSchema(dataLicenses).omit({ id: true });
export const insertChallengeSponsorshipSchema = createInsertSchema(challengeSponsorships).omit({ id: true });
export const insertMetricSchema = createInsertSchema(metrics).omit({ id: true });
export const insertLogSchema = createInsertSchema(logs).omit({ id: true });
<<<<<<< HEAD
=======

export const insertTokenMetadataSchema = createInsertSchema(tokenMetadata).omit({ id: true });
export const insertHealthcareRelationshipSchema = createInsertSchema(healthcareRelationships).omit({ id: true });
export const insertDailyInsightSchema = createInsertSchema(dailyInsights).omit({ id: true });
>>>>>>> 7fb477db

// Auth Schemas
export const loginSchema = z.object({
  username: z.string().min(3),
  password: z.string().min(6),
});

// Export types
export type User = InferSelectModel<typeof users>;
export type HealthMetric = InferSelectModel<typeof healthMetrics>;
export type Medication = InferSelectModel<typeof medications>;
export type Symptom = InferSelectModel<typeof symptoms>;
export type Appointment = InferSelectModel<typeof appointments>;
export type HealthDataConnection = InferSelectModel<typeof healthDataConnections>;
export type ForumPost = InferSelectModel<typeof forumPosts>;
export type HealthArticle = InferSelectModel<typeof healthArticles>;
export type TokenMetadata = InferSelectModel<typeof tokenMetadata>;
export type HealthcareRelationship = InferSelectModel<typeof healthcareRelationships>;
export type ResourceOwnership = InferSelectModel<typeof resourceOwnership>;
export type ResourceAssignment = InferSelectModel<typeof resourceAssignments>;
export type DailyInsight = InferSelectModel<typeof dailyInsights>;

// Health Goals Table
export const healthGoals = pgTable('health_goals', {
  id: serial('id').primaryKey(),
  userId: integer('user_id').notNull().references(() => users.id),
  metricType: text('metric_type').notNull(),
  goalType: text('goal_type').notNull(), // 'target', 'minimum', 'maximum', 'range'
  goalValue: json('goal_value').notNull(), // number or {min, max} object
  unit: text('unit').notNull(),
  timeframe: text('timeframe').notNull(), // 'daily', 'weekly', 'monthly'
  status: text('status').notNull(), // 'active', 'completed', 'paused', 'archived'
  createdAt: timestamp('created_at').defaultNow().notNull(),
  updatedAt: timestamp('updated_at').defaultNow().notNull(),
  startDate: timestamp('start_date').notNull(),
  endDate: timestamp('end_date'),
  notes: text('notes'),
});

});

// Goal progress tracking table
export const goalProgress = pgTable('goal_progress', {
  id: serial('id').primaryKey(),
  goalId: integer('goal_id').notNull().references(() => healthGoals.id),
  date: timestamp('date').notNull(),
  value: text('value').notNull(),
  achieved: boolean('achieved').notNull(),
  notes: text('notes'),
  createdAt: timestamp('created_at').defaultNow().notNull()
});
export type InsertUser = z.infer<typeof insertUserSchema>;
export type User = typeof users.$inferSelect;

export type InsertUserDevice = z.infer<typeof insertUserDeviceSchema>;
export type UserDevice = typeof userDevices.$inferSelect;
<<<<<<< HEAD
export type InsertUserSession = z.infer<typeof insertUserSessionSchema>;
export type UserSession = typeof userSessions.$inferSelect;
=======

export type InsertUserSession = z.infer<typeof insertUserSessionSchema>;
export type UserSession = typeof userSessions.$inferSelect;

>>>>>>> 7fb477db
export type InsertConnectedDevice = z.infer<typeof insertConnectedDeviceSchema>;
export type ConnectedDevice = typeof connectedDevices.$inferSelect;

export type InsertHealthStat = z.infer<typeof insertHealthStatSchema>;
export type HealthStat = typeof healthStats.$inferSelect;
export type InsertSyncedData = z.infer<typeof insertSyncedDataSchema>;
export type SyncedData = typeof syncedData.$inferSelect;

export type InsertSyncedData = z.infer<typeof insertSyncedDataSchema>;
export type SyncedData = typeof syncedData.$inferSelect;

export type InsertHealthMetric = z.infer<typeof insertHealthMetricSchema>;

export type InsertMedication = z.infer<typeof insertMedicationSchema>;
export type InsertSymptom = z.infer<typeof insertSymptomSchema>;
export type InsertAppointment = z.infer<typeof insertAppointmentSchema>;
export type InsertHealthDataConnection = z.infer<typeof insertHealthDataConnectionSchema>;
export type InsertForumPost = z.infer<typeof insertForumPostSchema>;
export type InsertHealthArticle = z.infer<typeof insertHealthArticleSchema>;
// Existing types from srl6kn-codex
export type HealthArticle = typeof healthArticles.$inferSelect;

export type InsertMealPlan = z.infer<typeof insertMealPlanSchema>;
export type MealPlan = typeof mealPlans.$inferSelect;

export type InsertMealPlanEntry = z.infer<typeof insertMealPlanEntrySchema>;
export type MealPlanEntry = typeof mealPlanEntries.$inferSelect;

export type InsertMessage = z.infer<typeof insertMessageSchema>;
export type Message = typeof messages.$inferSelect;

export type InsertBlockedUser = z.infer<typeof insertBlockedUserSchema>;
export type BlockedUser = typeof blockedUsers.$inferSelect;

export type InsertMessageReport = z.infer<typeof insertMessageReportSchema>;
export type MessageReport = typeof messageReports.$inferSelect;

export type InsertRefreshToken = z.infer<typeof insertRefreshTokenSchema>;
export type RefreshToken = typeof refreshTokens.$inferSelect;

export type InsertAnonymizedProfile = z.infer<typeof insertAnonymizedProfileSchema>;
export type AnonymizedProfile = typeof anonymizedProfiles.$inferSelect;

export type InsertAnonymizedMetric = z.infer<typeof insertAnonymizedMetricSchema>;
export type AnonymizedMetric = typeof anonymizedMetrics.$inferSelect;

export type InsertPartnerAd = z.infer<typeof insertPartnerAdSchema>;
export type PartnerAd = typeof partnerAds.$inferSelect;

export type InsertAddOnModule = z.infer<typeof insertAddOnModuleSchema>;
export type AddOnModule = typeof addOnModules.$inferSelect;

export type InsertUserPurchase = z.infer<typeof insertUserPurchaseSchema>;
export type UserPurchase = typeof userPurchases.$inferSelect;

export type InsertDataLicense = z.infer<typeof insertDataLicenseSchema>;
export type DataLicense = typeof dataLicenses.$inferSelect;

export type InsertChallengeSponsorship = z.infer<typeof insertChallengeSponsorshipSchema>;
export type ChallengeSponsorship = typeof challengeSponsorships.$inferSelect;

export type InsertMetric = z.infer<typeof insertMetricSchema>;
export type Metric = typeof metrics.$inferSelect;

export type InsertLog = z.infer<typeof insertLogSchema>;
export type Log = typeof logs.$inferSelect;

export type Login = z.infer<typeof loginSchema>;

// Types and schemas from main
export type InsertTokenMetadata = z.infer<typeof insertTokenMetadataSchema>;
export type InsertHealthcareRelationship = z.infer<typeof insertHealthcareRelationshipSchema>;
export type InsertDailyInsight = z.infer<typeof insertDailyInsightSchema>;

export const insertHealthGoalSchema = createInsertSchema(healthGoals).omit({ id: true });
export const insertGoalProgressSchema = createInsertSchema(goalProgress).omit({ id: true });

<<<<<<< HEAD
export type InsertMessage = z.infer<typeof insertMessageSchema>;
export type Message = typeof messages.$inferSelect;
export type InsertBlockedUser = z.infer<typeof insertBlockedUserSchema>;
export type BlockedUser = typeof blockedUsers.$inferSelect;
export type InsertMessageReport = z.infer<typeof insertMessageReportSchema>;
export type MessageReport = typeof messageReports.$inferSelect;
export type InsertRefreshToken = z.infer<typeof insertRefreshTokenSchema>;
export type RefreshToken = typeof refreshTokens.$inferSelect;

export type InsertAnonymizedProfile = z.infer<typeof insertAnonymizedProfileSchema>;
export type AnonymizedProfile = typeof anonymizedProfiles.$inferSelect;

export type InsertAnonymizedMetric = z.infer<typeof insertAnonymizedMetricSchema>;
export type AnonymizedMetric = typeof anonymizedMetrics.$inferSelect;

export type InsertPartnerAd = z.infer<typeof insertPartnerAdSchema>;
export type PartnerAd = typeof partnerAds.$inferSelect;

export type InsertAddOnModule = z.infer<typeof insertAddOnModuleSchema>;
export type AddOnModule = typeof addOnModules.$inferSelect;

export type InsertUserPurchase = z.infer<typeof insertUserPurchaseSchema>;
export type UserPurchase = typeof userPurchases.$inferSelect;

export type InsertDataLicense = z.infer<typeof insertDataLicenseSchema>;
export type DataLicense = typeof dataLicenses.$inferSelect;

export type InsertChallengeSponsorship = z.infer<typeof insertChallengeSponsorshipSchema>;
export type ChallengeSponsorship = typeof challengeSponsorships.$inferSelect;

export type InsertMetric = z.infer<typeof insertMetricSchema>;
export type Metric = typeof metrics.$inferSelect;

export type InsertLog = z.infer<typeof insertLogSchema>;
export type Log = typeof logs.$inferSelect;

export type Login = z.infer<typeof loginSchema>;
=======
export type HealthGoal = InferSelectModel<typeof healthGoals>;
export type GoalProgress = InferSelectModel<typeof goalProgress>;
export type InsertHealthGoal = z.infer<typeof insertHealthGoalSchema>;
export type InsertGoalProgress = z.infer<typeof insertGoalProgressSchema>;
>>>>>>> 7fb477db
<|MERGE_RESOLUTION|>--- conflicted
+++ resolved
@@ -10,12 +10,9 @@
   id: serial("id").primaryKey(),
   username: text("username").notNull().unique(),
   email: text("email").notNull().unique(),
-<<<<<<< HEAD
+  password: text("password").notNull(),
   name: text("name").notNull(),
-=======
-  password: text("password").notNull(),
-  name: text("name"),
->>>>>>> 7fb477db
+
   age: integer("age"),
   healthGoals: text("health_goals"),
   profilePicture: text("profile_picture"),
@@ -25,7 +22,12 @@
   verificationToken: text("verification_token"),
   passwordResetToken: text("password_reset_token"),
   passwordResetExpires: timestamp("password_reset_expires"),
-<<<<<<< HEAD
+  roles: text("roles").array(), // from main
+  preferences: json("preferences"), // from main
+  profileImage: text("profile_image"), // from main
+  bio: text("bio"), // from main
+  createdAt: timestamp("created_at").defaultNow().notNull(),
+  updatedAt: timestamp("updated_at").defaultNow().notNull()
 });
 
 // Registered user devices
@@ -94,28 +96,6 @@
   totalTaken: integer("total_taken").default(0), // Count of how many doses have been taken
   sharedWith: text("shared_with").array(), // Array of userIds this medication is shared with
 });
-
-// Medication History
-export const medicationHistory = pgTable("medication_history", {
-  id: serial("id").primaryKey(),
-  medicationId: integer("medication_id").notNull(),
-  userId: integer("user_id").notNull(),
-  takenAt: timestamp("taken_at").notNull(),
-  scheduled: timestamp("scheduled"), // When it was scheduled to be taken
-  skipped: boolean("skipped").notNull().default(false), // Whether it was skipped
-  note: text("note"), // Any notes about this dose
-});
-=======
-  roles: text("roles").array(), // from main
-  preferences: json("preferences"), // from main
-  profileImage: text("profile_image"), // from main
-  bio: text("bio"), // from main
-  createdAt: timestamp("created_at").defaultNow().notNull(),
-  updatedAt: timestamp("updated_at").defaultNow().notNull()
-});
-
-// Retain remaining tables from srl6kn-codex branch...
->>>>>>> 7fb477db
 
 });
 
@@ -316,7 +296,6 @@
 // Include from main branch
 export const insertHealthMetricSchema = createInsertSchema(healthMetrics).omit({ id: true });
 
-<<<<<<< HEAD
 // Direct Messages
 export const messages = pgTable("messages", {
   id: serial("id").primaryKey(),
@@ -447,8 +426,7 @@
 export const insertConnectedDeviceSchema = createInsertSchema(connectedDevices).omit({ id: true });
 export const insertHealthStatSchema = createInsertSchema(healthStats).omit({ id: true });
 export const insertSyncedDataSchema = createInsertSchema(syncedData).omit({ id: true });
-=======
->>>>>>> 7fb477db
+
 export const insertMedicationSchema = createInsertSchema(medications).omit({ id: true });
 export const insertSymptomSchema = createInsertSchema(symptoms).omit({ id: true });
 export const insertAppointmentSchema = createInsertSchema(appointments).omit({ id: true });
@@ -471,13 +449,23 @@
 export const insertChallengeSponsorshipSchema = createInsertSchema(challengeSponsorships).omit({ id: true });
 export const insertMetricSchema = createInsertSchema(metrics).omit({ id: true });
 export const insertLogSchema = createInsertSchema(logs).omit({ id: true });
-<<<<<<< HEAD
-=======
+export const insertUserSchema = createInsertSchema(users).omit({
+  id: true,
+  emailVerified: true,
+  verificationToken: true,
+  passwordResetToken: true,
+  passwordResetExpires: true,
+});
+export const insertUserDeviceSchema = createInsertSchema(userDevices).omit({ id: true });
+export const insertUserSessionSchema = createInsertSchema(userSessions).omit({ id: true });
+export const insertConnectedDeviceSchema = createInsertSchema(connectedDevices).omit({ id: true });
+export const insertHealthStatSchema = createInsertSchema(healthStats).omit({ id: true });
+export const insertSyncedDataSchema = createInsertSchema(syncedData).omit({ id: true });
 
 export const insertTokenMetadataSchema = createInsertSchema(tokenMetadata).omit({ id: true });
 export const insertHealthcareRelationshipSchema = createInsertSchema(healthcareRelationships).omit({ id: true });
 export const insertDailyInsightSchema = createInsertSchema(dailyInsights).omit({ id: true });
->>>>>>> 7fb477db
+
 
 // Auth Schemas
 export const loginSchema = z.object({
@@ -534,15 +522,9 @@
 
 export type InsertUserDevice = z.infer<typeof insertUserDeviceSchema>;
 export type UserDevice = typeof userDevices.$inferSelect;
-<<<<<<< HEAD
 export type InsertUserSession = z.infer<typeof insertUserSessionSchema>;
 export type UserSession = typeof userSessions.$inferSelect;
-=======
-
-export type InsertUserSession = z.infer<typeof insertUserSessionSchema>;
-export type UserSession = typeof userSessions.$inferSelect;
-
->>>>>>> 7fb477db
+
 export type InsertConnectedDevice = z.infer<typeof insertConnectedDeviceSchema>;
 export type ConnectedDevice = typeof connectedDevices.$inferSelect;
 
@@ -610,17 +592,6 @@
 export type InsertLog = z.infer<typeof insertLogSchema>;
 export type Log = typeof logs.$inferSelect;
 
-export type Login = z.infer<typeof loginSchema>;
-
-// Types and schemas from main
-export type InsertTokenMetadata = z.infer<typeof insertTokenMetadataSchema>;
-export type InsertHealthcareRelationship = z.infer<typeof insertHealthcareRelationshipSchema>;
-export type InsertDailyInsight = z.infer<typeof insertDailyInsightSchema>;
-
-export const insertHealthGoalSchema = createInsertSchema(healthGoals).omit({ id: true });
-export const insertGoalProgressSchema = createInsertSchema(goalProgress).omit({ id: true });
-
-<<<<<<< HEAD
 export type InsertMessage = z.infer<typeof insertMessageSchema>;
 export type Message = typeof messages.$inferSelect;
 export type InsertBlockedUser = z.infer<typeof insertBlockedUserSchema>;
@@ -658,9 +629,16 @@
 export type Log = typeof logs.$inferSelect;
 
 export type Login = z.infer<typeof loginSchema>;
-=======
+
+// Types and schemas from main
+export type InsertTokenMetadata = z.infer<typeof insertTokenMetadataSchema>;
+export type InsertHealthcareRelationship = z.infer<typeof insertHealthcareRelationshipSchema>;
+export type InsertDailyInsight = z.infer<typeof insertDailyInsightSchema>;
+
+export const insertHealthGoalSchema = createInsertSchema(healthGoals).omit({ id: true });
+export const insertGoalProgressSchema = createInsertSchema(goalProgress).omit({ id: true });
+
 export type HealthGoal = InferSelectModel<typeof healthGoals>;
 export type GoalProgress = InferSelectModel<typeof goalProgress>;
 export type InsertHealthGoal = z.infer<typeof insertHealthGoalSchema>;
 export type InsertGoalProgress = z.infer<typeof insertGoalProgressSchema>;
->>>>>>> 7fb477db
