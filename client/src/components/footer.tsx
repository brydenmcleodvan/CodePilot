--- conflicted
+++ resolved
@@ -3,21 +3,14 @@
 
 const Footer = () => {
   return (
-<<<<<<< HEAD
-    <footer className="bg-gray-800 text-white py-12">
-      <div className="container mx-auto px-4 sm:px-6 lg:px-8">
-        <div className="grid grid-cols-1 md:grid-cols-4 gap-8">
-          <div>
-            <div className="flex items-center space-x-2 mb-4">
-=======
-    <footer className="bg-gray-800 text-white py-12 mt-auto">
+
       <div className="clean-container">
         {/* Simplified footer structure with more whitespace */}
         <div className="grid grid-cols-1 md:grid-cols-12 gap-10">
           {/* Brand column - cleaner layout */}
           <div className="md:col-span-4">
             <div className="flex items-center gap-3 mb-5">
->>>>>>> 2bb21343
+
               <i className="ri-heart-pulse-line text-primary text-2xl"></i>
               <span className="text-xl font-heading font-bold">Healthmap</span>
             </div>
@@ -25,24 +18,7 @@
               Streamlining genetics, genealogy, and health data into a unified
               platform for better health outcomes.
             </p>
-<<<<<<< HEAD
-            <div className="flex space-x-4">
-              <a href="#" className="text-gray-400 hover:text-primary">
-                <i className="ri-facebook-fill text-xl" aria-hidden="true"></i>
-                <span className="sr-only">Facebook</span>
-              </a>
-              <a href="#" className="text-gray-400 hover:text-primary">
-                <i className="ri-twitter-fill text-xl" aria-hidden="true"></i>
-                <span className="sr-only">Twitter</span>
-              </a>
-              <a href="#" className="text-gray-400 hover:text-primary">
-                <i className="ri-instagram-line text-xl" aria-hidden="true"></i>
-                <span className="sr-only">Instagram</span>
-              </a>
-              <a href="#" className="text-gray-400 hover:text-primary">
-                <i className="ri-linkedin-fill text-xl" aria-hidden="true"></i>
-                <span className="sr-only">LinkedIn</span>
-=======
+
             <div className="flex gap-5">
               <a href="#" className="text-gray-400 hover:text-primary transition-colors duration-200">
                 <i className="ri-facebook-fill text-xl"></i>
@@ -55,7 +31,7 @@
               </a>
               <a href="#" className="text-gray-400 hover:text-primary transition-colors duration-200">
                 <i className="ri-linkedin-fill text-xl"></i>
->>>>>>> 2bb21343
+
               </a>
             </div>
           </div>
