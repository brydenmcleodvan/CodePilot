
import { useState } from 'react';
import { useFetchWithFallback } from '@/hooks/use-fetch-with-fallback';
import { 
  LineChart, 
  Line, 
  XAxis, 
  YAxis, 
  CartesianGrid, 
  Tooltip, 
  ResponsiveContainer, 
  Legend, 
  AreaChart, 
  Area,
  PieChart,
  Pie,
  Cell,
  BarChart,
  Bar
} from 'recharts';
import { Card, CardHeader, CardTitle, CardContent, CardDescription } from '@/components/ui/card';
import HealthStatCard from './health-stat-card';
import { Tabs, TabsContent, TabsList, TabsTrigger } from '@/components/ui/tabs';
import { Skeleton } from '@/components/ui/skeleton';
import { Button } from '@/components/ui/button';
import { transformHealthData } from '@/lib/transformHealthData';
import { useAuth } from '@/lib/auth';
import { hasFeature } from '@/lib/featureFlags';
import { downloadCSV } from '@/lib/utils';
import AdvancedTrendAnalysis from './advanced-trend-analysis';


// Create custom tooltip component
const CustomTooltip = ({ active, payload, label }: any) => {
  if (active && payload && payload.length) {
    return (
      <div className="bg-white dark:bg-gray-800 p-3 border rounded-md shadow-md dark:border-gray-700">
        <p className="font-bold text-xs mb-1 dark:text-white">{label}</p>
        {payload.map((entry: any, index: number) => (
          <p key={index} className="text-xs" style={{ color: entry.color }}>
            {`${entry.name}: ${entry.value}${entry.unit || ''}`}
          </p>
        ))}
      </div>
    );
  }
  return null;
};

// Color schemes for charts
const COLORS = {
  heartRate: '#f87171',
  steps: '#60a5fa',
  sleep: '#818cf8',
  bloodPressure: '#a78bfa',
  weight: '#34d399',
  calories: '#fbbf24',
  stress: '#fb923c'
};

// Visualization Types
type VisualizationType = 'line' | 'area' | 'bar' | 'pie';

export default function HealthVisualization() {
  const [visualizationType, setVisualizationType] = useState<VisualizationType>('line');
  const [timeRange, setTimeRange] = useState<'7days' | '30days' | '90days'>('7days');
  const { user } = useAuth();
  const canAdvanced = hasFeature(user, 'advancedTrendAnalysis');
  const canExportCsv = hasFeature(user, 'exportCsv');
  
  // Fetch health data from API
  const {
    data: healthStats,
    isLoading,
    isError,
    error,
    refetch,
  } = useFetchWithFallback<any[]>('/api/health/stats', []);
  
  // Transform the data for visualization
  const chartData = transformHealthData(healthStats as any[]);
  
  // Calculate summary statistics for health metrics
  const calculateSummary = () => {
    if (!chartData.length) return {};
    
    return {
      avgHeartRate: Math.round(
        chartData.reduce((sum, d) => sum + (d.heartRate || 0), 0) / 
        chartData.filter(d => d.heartRate).length
      ),
      totalSteps: chartData.reduce((sum, d) => sum + (d.steps || 0), 0),
      avgSleep: parseFloat((
        chartData.reduce((sum, d) => sum + (d.sleepHours || 0), 0) / 
        chartData.filter(d => d.sleepHours).length
      ).toFixed(1)),
      avgStressLevel: parseFloat((
        chartData.reduce((sum, d) => sum + (d.stressLevel || 0), 0) / 
        chartData.filter(d => d.stressLevel).length
      ).toFixed(1))
    };
  };
  
  const summary = calculateSummary();
  
  // For simplicity, we're preparing pie chart data based on the relative proportions
  // of different health metrics
  const preparePieData = () => {
    return [
      { name: 'Heart Rate', value: summary.avgHeartRate || 0, color: COLORS.heartRate },
      { name: 'Sleep', value: (summary.avgSleep || 0) * 10, color: COLORS.sleep },
      { name: 'Steps', value: ((summary.totalSteps || 0) / 1000), color: COLORS.steps },
      { name: 'Stress', value: (summary.avgStressLevel || 0) * 20, color: COLORS.stress }
    ];
  };
  
  const pieData = preparePieData();
  
  if (isLoading) {
    return (
      <Card className="w-full">
        <CardHeader>
          <Skeleton className="h-8 w-1/3" />
          <Skeleton className="h-4 w-2/3" />
        </CardHeader>
        <CardContent>
          <Skeleton className="h-[300px] w-full" />
        </CardContent>
      </Card>
    );
  }
  
  if (isError) {
    return (
      <Card className="w-full">
        <CardHeader>
          <CardTitle>Health Trends</CardTitle>
          <CardDescription className="text-red-500">
            {`Failed to load health data${error ? `: ${error.message}` : ''}.`}
          </CardDescription>
        </CardHeader>
        <CardContent className="flex justify-center">
          <Button variant="outline" onClick={() => refetch()}>
            Retry
          </Button>
        </CardContent>
      </Card>
    );
  }

  if (!chartData.length) {
    return (
      <Card className="w-full">
        <CardHeader>
          <CardTitle>Health Trends</CardTitle>
          <CardDescription>No health data available yet.</CardDescription>
        </CardHeader>
        <CardContent className="flex justify-center">
          <Button variant="outline" onClick={() => refetch()}>
            Refresh
          </Button>
        </CardContent>
      </Card>
    );
  }
  
  return (
    <Card className="w-full shadow-md">
      <CardHeader>
        <div className="flex flex-col sm:flex-row justify-between items-start sm:items-center">
          <div>
            <CardTitle className="text-xl font-heading">Health Trends</CardTitle>
            <CardDescription>
              Visualize and track your health metrics over time
            </CardDescription>
          </div>
          
          <div className="flex gap-2 mt-2 sm:mt-0">
            <Tabs defaultValue="7days" value={timeRange} onValueChange={(v) => setTimeRange(v as any)}>
              <TabsList className="grid grid-cols-3 w-[260px]">
                <TabsTrigger value="7days">7 Days</TabsTrigger>
                <TabsTrigger value="30days">30 Days</TabsTrigger>
                <TabsTrigger value="90days">90 Days</TabsTrigger>
              </TabsList>
            </Tabs>
          </div>
        </div>
      </CardHeader>
      
      <CardContent>
        {/* Chart type selector */}
        <div className="flex justify-end mb-4 flex-wrap gap-2">
          <Button 
            variant={visualizationType === 'line' ? 'default' : 'outline'} 
            size="sm" 
            onClick={() => setVisualizationType('line')}
            className="text-xs"
          >
            <i className="ri-line-chart-line mr-1"></i> Line
          </Button>
          <Button 
            variant={visualizationType === 'area' ? 'default' : 'outline'} 
            size="sm" 
            onClick={() => setVisualizationType('area')}
            className="text-xs"
          >
            <i className="ri-area-chart-line mr-1"></i> Area
          </Button>
          <Button 
            variant={visualizationType === 'bar' ? 'default' : 'outline'} 
            size="sm" 
            onClick={() => setVisualizationType('bar')}
            className="text-xs"
          >
            <i className="ri-bar-chart-horizontal-line mr-1"></i> Bar
          </Button>
          <Button
            variant={visualizationType === 'pie' ? 'default' : 'outline'}
            size="sm"
            onClick={() => setVisualizationType('pie')}
            className="text-xs"
          >
            <i className="ri-pie-chart-line mr-1"></i> Pie
          </Button>
          {canExportCsv ? (
            <Button
              variant="outline"
              size="sm"
              onClick={() => downloadCSV(chartData, 'health-stats.csv')}
              className="text-xs"
            >
              <i className="ri-download-line mr-1"></i> Export CSV
            </Button>
          ) : (
            <Button variant="outline" size="sm" disabled className="text-xs opacity-60 cursor-not-allowed">
              Export CSV
            </Button>
          )}
        </div>
        
        {/* Summary Statistics */}
        <div className="grid grid-cols-1 sm:grid-cols-2 md:grid-cols-4 gap-4 mb-6">
<<<<<<< HEAD
          <HealthStatCard
            title="Avg. Heart Rate"
            value={summary.avgHeartRate ?? 'N/A'}
            unit="BPM"
            icon="ri-heart-pulse-line"
            className="bg-primary/5"
          />

          <HealthStatCard
            title="Total Steps"
            value={summary.totalSteps ? summary.totalSteps.toLocaleString() : 'N/A'}
            icon="ri-walk-line"
            className="bg-blue-50"
          />

          <HealthStatCard
            title="Avg. Sleep"
            value={summary.avgSleep ?? 'N/A'}
            unit="hrs"
            icon="ri-zzz-line"
            className="bg-indigo-50"
          />

          <HealthStatCard
            title="Avg. Stress"
            value={summary.avgStressLevel ?? 'N/A'}
            unit="/10"
            icon="ri-emotion-line"
            className="bg-orange-50"
          />
=======
<div className="grid grid-cols-1 sm:grid-cols-2 md:grid-cols-4 gap-4 mb-6">
  <HealthStatCard
    title="Avg. Heart Rate"
    value={summary.avgHeartRate ?? 'N/A'}
    unit="BPM"
    icon="ri-heart-pulse-line"
    className="bg-primary/5"
  />

  <HealthStatCard
    title="Total Steps"
    value={summary.totalSteps ? summary.totalSteps.toLocaleString() : 'N/A'}
    icon="ri-walk-line"
    className="bg-blue-50"
  />

  <HealthStatCard
    title="Avg. Sleep"
    value={summary.avgSleep ?? 'N/A'}
    unit="hrs"
    icon="ri-zzz-line"
    className="bg-indigo-50"
  />

  <HealthStatCard
    title="Avg. Stress"
    value={summary.avgStressLevel ?? 'N/A'}
    unit="/10"
    icon="ri-emotion-line"
    className="bg-orange-50"
  />
</div>

>>>>>>> 7fb477db
        </div>
        
        {/* Visualization Chart */}
        <div className="h-[350px]">
          {visualizationType === 'line' ? (
            <ResponsiveContainer width="100%" height="100%">
              <LineChart data={chartData} margin={{ top: 5, right: 20, bottom: 5, left: 0 }}>
                <CartesianGrid strokeDasharray="3 3" stroke="#f0f0f0" />
                <XAxis 
                  dataKey="date" 
                  tickFormatter={(date) => new Date(date).toLocaleDateString(undefined, { month: 'short', day: 'numeric' })}
                />
                <YAxis />
                <Tooltip content={<CustomTooltip />} />
                <Legend />
                {chartData.some(d => d.heartRate) && (
                  <Line 
                    type="monotone" 
                    dataKey="heartRate" 
                    stroke={COLORS.heartRate} 
                    name="Heart Rate (BPM)" 
                    strokeWidth={2}
                    dot={{ r: 4 }}
                    activeDot={{ r: 6 }}
                  />
                )}
                {chartData.some(d => d.sleepHours) && (
                  <Line 
                    type="monotone" 
                    dataKey="sleepHours" 
                    stroke={COLORS.sleep} 
                    name="Sleep (hours)" 
                    strokeWidth={2}
                    dot={{ r: 4 }}
                    activeDot={{ r: 6 }}
                  />
                )}
                {chartData.some(d => d.steps) && (
                  <Line 
                    type="monotone" 
                    dataKey="steps" 
                    stroke={COLORS.steps} 
                    name="Steps" 
                    strokeWidth={2}
                    dot={{ r: 4 }}
                    activeDot={{ r: 6 }}
                    yAxisId={1}
                  />
                )}
                {chartData.some(d => d.stressLevel) && (
                  <Line 
                    type="monotone" 
                    dataKey="stressLevel" 
                    stroke={COLORS.stress} 
                    name="Stress Level" 
                    strokeWidth={2}
                    dot={{ r: 4 }}
                    activeDot={{ r: 6 }}
                  />
                )}
              </LineChart>
            </ResponsiveContainer>
          ) : null}
            
          {visualizationType === 'area' ? (
            <ResponsiveContainer width="100%" height="100%">
              <AreaChart data={chartData} margin={{ top: 5, right: 20, bottom: 5, left: 0 }}>
                <CartesianGrid strokeDasharray="3 3" stroke="#f0f0f0" />
                <XAxis 
                  dataKey="date" 
                  tickFormatter={(date) => new Date(date).toLocaleDateString(undefined, { month: 'short', day: 'numeric' })}
                />
                <YAxis />
                <Tooltip content={<CustomTooltip />} />
                <Legend />
                {chartData.some(d => d.heartRate) && (
                  <Area 
                    type="monotone" 
                    dataKey="heartRate" 
                    fill={`${COLORS.heartRate}40`} 
                    stroke={COLORS.heartRate} 
                    name="Heart Rate (BPM)" 
                    strokeWidth={2}
                  />
                )}
                {chartData.some(d => d.sleepHours) && (
                  <Area 
                    type="monotone" 
                    dataKey="sleepHours" 
                    fill={`${COLORS.sleep}40`} 
                    stroke={COLORS.sleep} 
                    name="Sleep (hours)" 
                    strokeWidth={2}
                  />
                )}
                {chartData.some(d => d.stressLevel) && (
                  <Area 
                    type="monotone" 
                    dataKey="stressLevel" 
                    fill={`${COLORS.stress}40`} 
                    stroke={COLORS.stress} 
                    name="Stress Level" 
                    strokeWidth={2}
                  />
                )}
              </AreaChart>
            </ResponsiveContainer>
          ) : null}
            
          {visualizationType === 'bar' ? (
            <ResponsiveContainer width="100%" height="100%">
              <BarChart data={chartData} margin={{ top: 5, right: 20, bottom: 5, left: 0 }}>
                <CartesianGrid strokeDasharray="3 3" stroke="#f0f0f0" />
                <XAxis 
                  dataKey="date" 
                  tickFormatter={(date) => new Date(date).toLocaleDateString(undefined, { month: 'short', day: 'numeric' })}
                />
                <YAxis />
                <Tooltip content={<CustomTooltip />} />
                <Legend />
                {chartData.some(d => d.heartRate) && (
                  <Bar dataKey="heartRate" fill={COLORS.heartRate} name="Heart Rate (BPM)" />
                )}
                {chartData.some(d => d.sleepHours) && (
                  <Bar dataKey="sleepHours" fill={COLORS.sleep} name="Sleep (hours)" />
                )}
                {chartData.some(d => d.stressLevel) && (
                  <Bar dataKey="stressLevel" fill={COLORS.stress} name="Stress Level" />
                )}
              </BarChart>
            </ResponsiveContainer>
          ) : null}
            
          {visualizationType === 'pie' ? (
            <ResponsiveContainer width="100%" height="100%">
              <PieChart>
                <Pie
                  data={pieData}
                  cx="50%"
                  cy="50%"
                  labelLine={false}
                  label={({ name, percent }) => `${name}: ${(percent * 100).toFixed(0)}%`}
                  outerRadius={130}
                  fill="#8884d8"
                  dataKey="value"
                >
                  {pieData.map((entry, index) => (
                    <Cell key={`cell-${index}`} fill={entry.color} />
                  ))}
                </Pie>
                <Tooltip />
                <Legend />
              </PieChart>
            </ResponsiveContainer>
          ) : null}
        </div>
        {canAdvanced && <AdvancedTrendAnalysis data={chartData} />}
      </CardContent>
    </Card>
  );
}<|MERGE_RESOLUTION|>--- conflicted
+++ resolved
@@ -240,38 +240,6 @@
         
         {/* Summary Statistics */}
         <div className="grid grid-cols-1 sm:grid-cols-2 md:grid-cols-4 gap-4 mb-6">
-<<<<<<< HEAD
-          <HealthStatCard
-            title="Avg. Heart Rate"
-            value={summary.avgHeartRate ?? 'N/A'}
-            unit="BPM"
-            icon="ri-heart-pulse-line"
-            className="bg-primary/5"
-          />
-
-          <HealthStatCard
-            title="Total Steps"
-            value={summary.totalSteps ? summary.totalSteps.toLocaleString() : 'N/A'}
-            icon="ri-walk-line"
-            className="bg-blue-50"
-          />
-
-          <HealthStatCard
-            title="Avg. Sleep"
-            value={summary.avgSleep ?? 'N/A'}
-            unit="hrs"
-            icon="ri-zzz-line"
-            className="bg-indigo-50"
-          />
-
-          <HealthStatCard
-            title="Avg. Stress"
-            value={summary.avgStressLevel ?? 'N/A'}
-            unit="/10"
-            icon="ri-emotion-line"
-            className="bg-orange-50"
-          />
-=======
 <div className="grid grid-cols-1 sm:grid-cols-2 md:grid-cols-4 gap-4 mb-6">
   <HealthStatCard
     title="Avg. Heart Rate"
@@ -305,7 +273,6 @@
   />
 </div>
 
->>>>>>> 7fb477db
         </div>
         
         {/* Visualization Chart */}
