import { Button } from "@/components/ui/button";
import { useLocation } from "wouter";
import { useToast } from "@/hooks/use-toast";

export default function ConnectHealthDataButton() {
<<<<<<< HEAD
  const [open, setOpen] = useState(false);
  const [selectedProvider, setSelectedProvider] = useState<HealthProvider | null>(null);

  const handleConnect = (provider: HealthProvider) => {
    setSelectedProvider(provider);
    // This function would be implemented to handle the actual connection with the provider
    connectHealthData(provider.id);
  };

  function connectHealthData(providerId: string) {
    const oauthMap: Record<string, string> = {
      apple: 'apple-health',
      google: 'google-fit',
      fitbit: 'fitbit',
    };

    const route = oauthMap[providerId];
    if (route) {
      window.location.href = `/api/oauth/${route}`;
      return;
    }

    // Fallback for providers without OAuth yet
    alert(`Connecting your health data for personal management from ${providerId}...`);
    setTimeout(() => {
      setOpen(false);
    }, 1500);
  }

  return (
    <>
      <Button
        onClick={() => setOpen(true)}
        className="bg-primary hover:bg-primary/90 text-white"
      >
        <i className="ri-heart-pulse-line mr-2" aria-hidden="true"></i>
        Connect Health Data
      </Button>

      <Dialog open={open} onOpenChange={setOpen}>
        <DialogContent className="sm:max-w-[600px]">
          <DialogHeader>
            <DialogTitle className="text-2xl font-semibold">Connect Your Health Data</DialogTitle>
            <DialogDescription>
              Link your health devices and apps to get personalized insights. Your data is secure and private.
            </DialogDescription>
          </DialogHeader>

          <div className="grid grid-cols-1 md:grid-cols-2 gap-4 py-4">
            {providers.map((provider) => (
              <Card 
                key={provider.id} 
                className="cursor-pointer hover:border-primary transition-colors duration-200"
                onClick={() => handleConnect(provider)}
              >
                <CardHeader className="pb-2">
                  <div className="flex items-center justify-between">
                    <CardTitle className="text-lg">{provider.name}</CardTitle>
                    <i
                      className={`${provider.logo} text-2xl text-primary`}
                      aria-hidden="true"
                    ></i>
                  </div>
                </CardHeader>
                <CardContent>
                  <CardDescription>{provider.description}</CardDescription>
                </CardContent>
                <CardFooter className="pt-1">
                  <Button 
                    variant="outline" 
                    size="sm" 
                    className="w-full mt-2"
                    onClick={(e) => {
                      e.stopPropagation();
                      handleConnect(provider);
                    }}
                  >
                    Connect
                  </Button>
                </CardFooter>
              </Card>
            ))}
          </div>

          <DialogFooter className="flex flex-col sm:flex-row gap-2">
            <Button variant="outline" onClick={() => setOpen(false)}>
              Cancel
            </Button>
            <Button variant="ghost" className="flex items-center gap-1">
              <i className="ri-question-line"></i>
              Learn more about data privacy
            </Button>
          </DialogFooter>
        </DialogContent>
      </Dialog>
    </>
  );
}
=======
6  export default function ConnectHealthDataButton() {
7    const [open, setOpen] = useState(false);
8    const [selectedProvider, setSelectedProvider] = useState<HealthProvider | null>(null);
9
10   function handleConnect(provider: HealthProvider) {
11     setSelectedProvider(provider);
12     connectHealthData(provider.id);
13   }
14
15   function connectHealthData(providerId: string) {
16     const oauthMap: Record<string, string> = {
17       apple: 'apple-health',
18       google: 'google-fit',
19       fitbit: 'fitbit',
20     };
21
22     const route = oauthMap[providerId];
23     if (route) {
24       window.location.href = `/api/oauth/${route}`;
25       return;
26     }
27
28     // Fallback for providers without OAuth yet
29     alert(`Connecting your health data for personal management from ${providerId}...`);
30     setTimeout(() => setOpen(false), 1500);
31   }
32
33   return (
34     <>
35       <Button
36         onClick={() => setOpen(true)}
37         className="bg-primary hover:bg-primary/90 text-white"
38       >
39         <i className="ri-heart-pulse-line mr-2" aria-hidden="true" />
40         Connect Health Data
41       </Button>
42
43       <Dialog open={open} onOpenChange={setOpen}>
44         <DialogContent className="sm:max-w-[600px]">
45           <DialogHeader>
46             <DialogTitle className="text-2xl font-semibold">Connect Your Health Data</DialogTitle>
47             <DialogDescription>
48               Link your health devices and apps to get personalized insights. Your data is secure and private.
49             </DialogDescription>
50           </DialogHeader>
51
52           <div className="grid grid-cols-1 md:grid-cols-2 gap-4 py-4">
53             {providers.map((provider) => (
54               <Card
55                 key={provider.id}
56                 className="cursor-pointer hover:border-primary transition-colors duration-200"
57                 onClick={() => handleConnect(provider)}
58               >
59                 <CardHeader className="pb-2">
60                   <div className="flex items-center justify-between">
61                     <CardTitle className="text-lg">{provider.name}</CardTitle>
62                     <i className={`${provider.logo} text-2xl text-primary`} aria-hidden="true" />
63                   </div>
64                 </CardHeader>
65                 <CardContent>
66                   <CardDescription>{provider.description}</CardDescription>
67                 </CardContent>
68                 <CardFooter className="pt-1">
69                   <Button
70                     variant="outline"
71                     size="sm"
72                     className="w-full mt-2"
73                     onClick={(e) => {
74                       e.stopPropagation();
75                       handleConnect(provider);
76                     }}
77                   >
78                     Connect
79                   </Button>
80                 </CardFooter>
81               </Card>
82             ))}
83           </div>
84
85           <DialogFooter className="flex flex-col sm:flex-row gap-2">
86             <Button variant="outline" onClick={() => setOpen(false)}>
87               Cancel
88             </Button>
89             <Button variant="ghost" className="flex items-center gap-1">
90               <i className="ri-question-line" />
91               Learn more about data privacy
92             </Button>
93           </DialogFooter>
94         </DialogContent>
95       </Dialog>
96     </>
97   );
98 }
>>>>>>> 7fb477db
<|MERGE_RESOLUTION|>--- conflicted
+++ resolved
@@ -3,15 +3,14 @@
 import { useToast } from "@/hooks/use-toast";
 
 export default function ConnectHealthDataButton() {
-<<<<<<< HEAD
+export default function ConnectHealthDataButton() {
   const [open, setOpen] = useState(false);
   const [selectedProvider, setSelectedProvider] = useState<HealthProvider | null>(null);
 
-  const handleConnect = (provider: HealthProvider) => {
+  function handleConnect(provider: HealthProvider) {
     setSelectedProvider(provider);
-    // This function would be implemented to handle the actual connection with the provider
     connectHealthData(provider.id);
-  };
+  }
 
   function connectHealthData(providerId: string) {
     const oauthMap: Record<string, string> = {
@@ -28,9 +27,7 @@
 
     // Fallback for providers without OAuth yet
     alert(`Connecting your health data for personal management from ${providerId}...`);
-    setTimeout(() => {
-      setOpen(false);
-    }, 1500);
+    setTimeout(() => setOpen(false), 1500);
   }
 
   return (
@@ -39,7 +36,7 @@
         onClick={() => setOpen(true)}
         className="bg-primary hover:bg-primary/90 text-white"
       >
-        <i className="ri-heart-pulse-line mr-2" aria-hidden="true"></i>
+        <i className="ri-heart-pulse-line mr-2" aria-hidden="true" />
         Connect Health Data
       </Button>
 
@@ -54,27 +51,24 @@
 
           <div className="grid grid-cols-1 md:grid-cols-2 gap-4 py-4">
             {providers.map((provider) => (
-              <Card 
-                key={provider.id} 
+              <Card
+                key={provider.id}
                 className="cursor-pointer hover:border-primary transition-colors duration-200"
                 onClick={() => handleConnect(provider)}
               >
                 <CardHeader className="pb-2">
                   <div className="flex items-center justify-between">
                     <CardTitle className="text-lg">{provider.name}</CardTitle>
-                    <i
-                      className={`${provider.logo} text-2xl text-primary`}
-                      aria-hidden="true"
-                    ></i>
+                    <i className={`${provider.logo} text-2xl text-primary`} aria-hidden="true" />
                   </div>
                 </CardHeader>
                 <CardContent>
                   <CardDescription>{provider.description}</CardDescription>
                 </CardContent>
                 <CardFooter className="pt-1">
-                  <Button 
-                    variant="outline" 
-                    size="sm" 
+                  <Button
+                    variant="outline"
+                    size="sm"
                     className="w-full mt-2"
                     onClick={(e) => {
                       e.stopPropagation();
@@ -93,7 +87,7 @@
               Cancel
             </Button>
             <Button variant="ghost" className="flex items-center gap-1">
-              <i className="ri-question-line"></i>
+              <i className="ri-question-line" />
               Learn more about data privacy
             </Button>
           </DialogFooter>
@@ -102,98 +96,3 @@
     </>
   );
 }
-=======
-6  export default function ConnectHealthDataButton() {
-7    const [open, setOpen] = useState(false);
-8    const [selectedProvider, setSelectedProvider] = useState<HealthProvider | null>(null);
-9
-10   function handleConnect(provider: HealthProvider) {
-11     setSelectedProvider(provider);
-12     connectHealthData(provider.id);
-13   }
-14
-15   function connectHealthData(providerId: string) {
-16     const oauthMap: Record<string, string> = {
-17       apple: 'apple-health',
-18       google: 'google-fit',
-19       fitbit: 'fitbit',
-20     };
-21
-22     const route = oauthMap[providerId];
-23     if (route) {
-24       window.location.href = `/api/oauth/${route}`;
-25       return;
-26     }
-27
-28     // Fallback for providers without OAuth yet
-29     alert(`Connecting your health data for personal management from ${providerId}...`);
-30     setTimeout(() => setOpen(false), 1500);
-31   }
-32
-33   return (
-34     <>
-35       <Button
-36         onClick={() => setOpen(true)}
-37         className="bg-primary hover:bg-primary/90 text-white"
-38       >
-39         <i className="ri-heart-pulse-line mr-2" aria-hidden="true" />
-40         Connect Health Data
-41       </Button>
-42
-43       <Dialog open={open} onOpenChange={setOpen}>
-44         <DialogContent className="sm:max-w-[600px]">
-45           <DialogHeader>
-46             <DialogTitle className="text-2xl font-semibold">Connect Your Health Data</DialogTitle>
-47             <DialogDescription>
-48               Link your health devices and apps to get personalized insights. Your data is secure and private.
-49             </DialogDescription>
-50           </DialogHeader>
-51
-52           <div className="grid grid-cols-1 md:grid-cols-2 gap-4 py-4">
-53             {providers.map((provider) => (
-54               <Card
-55                 key={provider.id}
-56                 className="cursor-pointer hover:border-primary transition-colors duration-200"
-57                 onClick={() => handleConnect(provider)}
-58               >
-59                 <CardHeader className="pb-2">
-60                   <div className="flex items-center justify-between">
-61                     <CardTitle className="text-lg">{provider.name}</CardTitle>
-62                     <i className={`${provider.logo} text-2xl text-primary`} aria-hidden="true" />
-63                   </div>
-64                 </CardHeader>
-65                 <CardContent>
-66                   <CardDescription>{provider.description}</CardDescription>
-67                 </CardContent>
-68                 <CardFooter className="pt-1">
-69                   <Button
-70                     variant="outline"
-71                     size="sm"
-72                     className="w-full mt-2"
-73                     onClick={(e) => {
-74                       e.stopPropagation();
-75                       handleConnect(provider);
-76                     }}
-77                   >
-78                     Connect
-79                   </Button>
-80                 </CardFooter>
-81               </Card>
-82             ))}
-83           </div>
-84
-85           <DialogFooter className="flex flex-col sm:flex-row gap-2">
-86             <Button variant="outline" onClick={() => setOpen(false)}>
-87               Cancel
-88             </Button>
-89             <Button variant="ghost" className="flex items-center gap-1">
-90               <i className="ri-question-line" />
-91               Learn more about data privacy
-92             </Button>
-93           </DialogFooter>
-94         </DialogContent>
-95       </Dialog>
-96     </>
-97   );
-98 }
->>>>>>> 7fb477db
