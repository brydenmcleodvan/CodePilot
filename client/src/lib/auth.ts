import React, {
  createContext,
  useContext,
  useState,
  useEffect,
  ReactNode,
} from "react";
import { User, InsertUser } from "@shared/schema";
import { apiRequest } from "./queryClient";
import { queryClient } from "./queryClient";
import { getAuthToken } from "./utils";

interface AuthContextType {
  user: User | null;
  login: (username: string, password: string) => Promise<User>;
  register: (userData: InsertUser) => Promise<User>;
<<<<<<< HEAD
  updateProfile: (data: Partial<User>) => Promise<User>;
=======
  updateUser: (userData: Partial<User>) => Promise<User>;
>>>>>>> 7fb477db
  logout: () => void;
  isLoading: boolean;
  error: string | null;
}

const AuthContext = createContext<AuthContextType | undefined>(undefined);

interface AuthProviderProps {
  children: ReactNode;
}

export const AuthProvider = ({ children }: AuthProviderProps) => {
  const [user, setUser] = useState<User | null>(null);
  const [isLoading, setIsLoading] = useState(true);
  const [error, setError] = useState<string | null>(null);

  useEffect(() => {
    const checkAuth = async () => {
      try {
        const token = getAuthToken();
        if (!token) {
          setIsLoading(false);
          return;
        }

        const response = await fetch("/api/user", {
          headers: {
            Authorization: `Bearer ${token}`,
          },
          credentials: "include",
        });

        if (response.ok) {
          const userData = await response.json();
          setUser(userData);
        } else {
          localStorage.removeItem("auth_token");
        }
      } catch (err) {
        setError("Failed to authenticate user");
        localStorage.removeItem("auth_token");
      } finally {
        setIsLoading(false);
      }
    };

    checkAuth();
  }, []);

  const login = async (username: string, password: string): Promise<User> => {
    setIsLoading(true);
    setError(null);

    try {
      const response = await apiRequest("POST", "/api/login", {
        username,
        password,
      });

      const data = await response.json();
      localStorage.setItem("auth_token", data.token);
      setUser(data.user);
      return data.user;
    } catch (err) {
      const errorMessage = err instanceof Error ? err.message : "Login failed";
      setError(errorMessage);
      throw new Error(errorMessage);
    } finally {
      setIsLoading(false);
    }
  };

  const register = async (userData: InsertUser): Promise<User> => {
    setIsLoading(true);
    setError(null);

    try {
      const response = await apiRequest("POST", "/api/register", userData);
      const data = await response.json();
      localStorage.setItem("auth_token", data.token);
      setUser(data.user);
      return data.user;
    } catch (err) {
      const errorMessage = err instanceof Error ? err.message : "Registration failed";
      setError(errorMessage);
      throw new Error(errorMessage);
    } finally {
      setIsLoading(false);
    }
  };

  const updateUser = async (userData: Partial<User>): Promise<User> => {
    setIsLoading(true);
    setError(null);

    try {
      const response = await apiRequest("PATCH", "/api/user/profile", userData);
      const updatedUser = await response.json();

      setUser(prev => (prev ? { ...prev, ...updatedUser } : updatedUser));

      queryClient.invalidateQueries({ queryKey: ["/api/user/profile"] });

      return updatedUser;
    } catch (err) {
      const errorMessage = err instanceof Error ? err.message : "Failed to update user";
      setError(errorMessage);
      throw new Error(errorMessage);
    } finally {
      setIsLoading(false);
    }
  };

  const updateProfile = async (data: Partial<User>): Promise<User> => {
    setIsLoading(true);
    setError(null);
    try {
      const response = await apiRequest("PATCH", "/api/user/profile", data);
      const updated = await response.json();
      setUser(updated);
      return updated;
    } catch (err) {
      const errorMessage = err instanceof Error ? err.message : "Update failed";
      setError(errorMessage);
      throw new Error(errorMessage);
    } finally {
      setIsLoading(false);
    }
  };

  const logout = () => {
    localStorage.removeItem("auth_token");
    setUser(null);
    queryClient.invalidateQueries();
  };

  const value = {
    user,
    login,
    register,
<<<<<<< HEAD
    updateProfile,
=======
    updateUser,
>>>>>>> 7fb477db
    logout,
    isLoading,
    error,
  };

  return React.createElement(AuthContext.Provider, { value }, children);
};

export const useAuth = (): AuthContextType => {
  const context = useContext(AuthContext);
  if (context === undefined) {
    throw new Error("useAuth must be used within an AuthProvider");
  }
  return context;
};<|MERGE_RESOLUTION|>--- conflicted
+++ resolved
@@ -14,11 +14,8 @@
   user: User | null;
   login: (username: string, password: string) => Promise<User>;
   register: (userData: InsertUser) => Promise<User>;
-<<<<<<< HEAD
-  updateProfile: (data: Partial<User>) => Promise<User>;
-=======
-  updateUser: (userData: Partial<User>) => Promise<User>;
->>>>>>> 7fb477db
+updateUser: (userData: Partial<User>) => Promise<User>;
+
   logout: () => void;
   isLoading: boolean;
   error: string | null;
@@ -159,11 +156,8 @@
     user,
     login,
     register,
-<<<<<<< HEAD
-    updateProfile,
-=======
     updateUser,
->>>>>>> 7fb477db
+
     logout,
     isLoading,
     error,
