--- conflicted
+++ resolved
@@ -5,12 +5,13 @@
   return twMerge(clsx(inputs))
 }
 
-<<<<<<< HEAD
+// Auth token retrieval utility
 export function getAuthToken(): string | null {
   if (typeof localStorage === "undefined") return null;
   return localStorage.getItem("auth_token");
 }
 
+// Download CSV helper
 export function downloadCSV(data: Record<string, any>[], filename = 'data.csv') {
   if (!data.length) return;
   const headers = Object.keys(data[0]).join(',');
@@ -24,7 +25,8 @@
   link.click();
   document.body.removeChild(link);
 }
-=======
+
+// Perplexity AI interfaces
 interface ChatMessage {
   role: string;
   content: string;
@@ -55,7 +57,7 @@
   };
 }
 
-// Function to interact with Perplexity API
+// Function to query Perplexity API
 export async function queryPerplexityAPI(messages: ChatMessage[]): Promise<string> {
   try {
     const response = await fetch('/api/perplexity', {
@@ -78,7 +80,7 @@
   }
 }
 
-// Fallback responses for when the API isn't available
+// Fallback health responses
 export const healthResponses = [
   "Based on general health guidelines, adults should aim for 7-9 hours of sleep per night for optimal health. If you're consistently getting less, it may be worth examining your sleep hygiene practices.",
   "While I can provide general information, it's always best to consult with your healthcare provider about specific diet recommendations for your situation. Generally, a balanced diet rich in vegetables, fruits, lean proteins, and whole grains is beneficial for most people.",
@@ -90,4 +92,3 @@
   "Signs of vitamin D deficiency may include fatigue, bone pain, muscle weakness, mood changes, and increased susceptibility to infections. A blood test can confirm if your levels are low.",
   "To improve sleep quality, consider maintaining a consistent sleep schedule, creating a restful environment, limiting screen time before bed, avoiding caffeine in the afternoon/evening, and developing a calming pre-sleep routine."
 ];
->>>>>>> 2bb21343
