import { clsx, type ClassValue } from "clsx"
import { twMerge } from "tailwind-merge"

export function cn(...inputs: ClassValue[]) {
  return twMerge(clsx(inputs))
}

<<<<<<< HEAD
=======
// Auth token retrieval utility
>>>>>>> 7fb477db
export function getAuthToken(): string | null {
  if (typeof localStorage === "undefined") return null;
  return localStorage.getItem("auth_token");
}

<<<<<<< HEAD
=======
// Download CSV helper
>>>>>>> 7fb477db
export function downloadCSV(data: Record<string, any>[], filename = 'data.csv') {
  if (!data.length) return;
  const headers = Object.keys(data[0]).join(',');
  const rows = data.map((row) => Object.values(row).join(',')).join('\n');
  const csv = headers + '\n' + rows;
  const blob = new Blob([csv], { type: 'text/csv;charset=utf-8;' });
  const link = document.createElement('a');
  link.href = URL.createObjectURL(blob);
  link.setAttribute('download', filename);
  document.body.appendChild(link);
  link.click();
  document.body.removeChild(link);
<<<<<<< HEAD
}
=======
}

// Perplexity AI interfaces
interface ChatMessage {
  role: string;
  content: string;
}

interface PerplexityResponse {
  id: string;
  model: string;
  object: string;
  created: number;
  citations?: string[];
  choices: {
    index: number;
    finish_reason: string;
    message: {
      role: string;
      content: string;
    };
    delta: {
      role: string;
      content: string;
    };
  }[];
  usage: {
    prompt_tokens: number;
    completion_tokens: number;
    total_tokens: number;
  };
}

// Function to query Perplexity API
export async function queryPerplexityAPI(messages: ChatMessage[]): Promise<string> {
  try {
    const response = await fetch('/api/perplexity', {
      method: 'POST',
      headers: {
        'Content-Type': 'application/json',
      },
      body: JSON.stringify({ messages }),
    });

    if (!response.ok) {
      throw new Error('Failed to get response from Perplexity API');
    }

    const data: PerplexityResponse = await response.json();
    return data.choices[0]?.message?.content || "I'm sorry, I couldn't generate a response at this time.";
  } catch (error) {
    console.error('Error querying Perplexity API:', error);
    throw error;
  }
}

// Fallback health responses
export const healthResponses = [
  "Based on general health guidelines, adults should aim for 7-9 hours of sleep per night for optimal health. If you're consistently getting less, it may be worth examining your sleep hygiene practices.",
  "While I can provide general information, it's always best to consult with your healthcare provider about specific diet recommendations for your situation. Generally, a balanced diet rich in vegetables, fruits, lean proteins, and whole grains is beneficial for most people.",
  "Regular physical activity is important for overall health. The CDC recommends at least 150 minutes of moderate-intensity exercise per week, along with muscle-strengthening activities twice a week.",
  "Stress management techniques like deep breathing, meditation, physical activity, and ensuring adequate rest can help improve your overall wellbeing. Consider which approaches might work best for your lifestyle.",
  "Staying hydrated is important for many bodily functions. While individual needs vary, a general guideline is about 8 cups (64 ounces) of water daily, but this can vary based on your activity level, climate, and other factors.",
  "Anti-inflammatory foods include fatty fish like salmon, olive oil, nuts, seeds, colorful fruits and vegetables, and spices like turmeric and ginger. These may help reduce chronic inflammation in the body.",
  "For lower back pain, gentle stretches like knee-to-chest, cat-cow yoga poses, and exercises that strengthen core muscles can be helpful. Always start slowly and stop if pain increases.",
  "Signs of vitamin D deficiency may include fatigue, bone pain, muscle weakness, mood changes, and increased susceptibility to infections. A blood test can confirm if your levels are low.",
  "To improve sleep quality, consider maintaining a consistent sleep schedule, creating a restful environment, limiting screen time before bed, avoiding caffeine in the afternoon/evening, and developing a calming pre-sleep routine."
];
>>>>>>> 7fb477db
<|MERGE_RESOLUTION|>--- conflicted
+++ resolved
@@ -5,19 +5,15 @@
   return twMerge(clsx(inputs))
 }
 
-<<<<<<< HEAD
-=======
 // Auth token retrieval utility
->>>>>>> 7fb477db
+
 export function getAuthToken(): string | null {
   if (typeof localStorage === "undefined") return null;
   return localStorage.getItem("auth_token");
 }
 
-<<<<<<< HEAD
-=======
 // Download CSV helper
->>>>>>> 7fb477db
+
 export function downloadCSV(data: Record<string, any>[], filename = 'data.csv') {
   if (!data.length) return;
   const headers = Object.keys(data[0]).join(',');
@@ -30,11 +26,7 @@
   document.body.appendChild(link);
   link.click();
   document.body.removeChild(link);
-<<<<<<< HEAD
 }
-=======
-}
-
 // Perplexity AI interfaces
 interface ChatMessage {
   role: string;
@@ -101,4 +93,3 @@
   "Signs of vitamin D deficiency may include fatigue, bone pain, muscle weakness, mood changes, and increased susceptibility to infections. A blood test can confirm if your levels are low.",
   "To improve sleep quality, consider maintaining a consistent sleep schedule, creating a restful environment, limiting screen time before bed, avoiding caffeine in the afternoon/evening, and developing a calming pre-sleep routine."
 ];
->>>>>>> 7fb477db
