import { useState, useEffect } from "react";
import { useQuery } from "@tanstack/react-query";
import { useAuth } from "@/lib/auth";
import { useLocation, Link } from "wouter";
import { Button } from "@/components/ui/button";
import { Card, CardContent, CardHeader, CardTitle, CardDescription, CardFooter } from "@/components/ui/card";
import { useToast } from "@/hooks/use-toast";
import { Tabs, TabsList, TabsTrigger, TabsContent } from "@/components/ui/tabs";
import { Switch } from "@/components/ui/switch";
import HealthStats from "@/components/health-stats";
import ConnectionCard from "@/components/connection-card";
import AIHealthAssistant from "@/components/ai-health-assistant";
import HealthVisualization from "@/components/health-visualization";
import MedicationTracker from "@/components/medication-tracker";
import { GoalTracker } from "@/components/goal-tracker";
import { FamilyTree } from "@/components/family-tree";
import StreamlitEmbed from "@/components/streamlit-embed";
import { Badge } from "@/components/ui/badge";
import { Separator } from "@/components/ui/separator";
import HealthDashboard from "@/components/health-dashboard";
import { OptimizedImage } from "@/components/ui/optimized-image";
import ProgressBadges from "@/components/progress-badges";
import { progressTracker } from "@/services/progress-tracker";

const Profile = () => {
  const { user } = useAuth();
  const [location, setLocation] = useLocation();
  const { toast } = useToast();
  const [activeTab, setActiveTab] = useState("overview");

  // Redirect to login if not authenticated
  useEffect(() => {
    if (!user) {
      setLocation("/auth/login");
    }
  }, [user, setLocation]);

  // Match hash from URL and set active tab
  useEffect(() => {
    const hash = window.location.hash;
    if (hash) {
      const tab = hash.substring(1);
      setActiveTab(tab);
    }
  }, [location]);

  // Query for user connections
  const { data: connections, isLoading: connectionsLoading } = useQuery({
    queryKey: ['/api/connections'],
    enabled: !!user,
  });

  // Query for user health stats
  const { data: healthStats, isLoading: statsLoading } = useQuery({
    queryKey: ['/api/health/stats'],
    enabled: !!user,
  });

  // Query for progress data (streaks, achievements, improvements)
  const { data: progressData, isLoading: progressLoading } = useQuery({
    queryKey: ['/api/progress', user?.id],
    queryFn: async () => {
      if (!user?.id) return null;
      return progressTracker.getProgressData(user.id);
    },
    enabled: !!user?.id,
  });

  if (!user) {
    return null; // Return nothing until redirect happens
  }

  return (
    <div className="container mx-auto px-4 sm:px-6 lg:px-8 py-8">
      <div className="flex flex-col md:flex-row gap-8">
        {/* Profile Sidebar */}
        <div className="md:w-1/3 lg:w-1/4">
          <div className="bg-white dark:bg-gray-800 rounded-xl shadow-md dark:shadow-gray-900/10 p-6 mb-6 sticky top-24 dark:border dark:border-gray-700">
            <div className="flex flex-col items-center text-center mb-6">
              <OptimizedImage
                src={user.profilePicture || "https://images.unsplash.com/photo-1472099645785-5658abf4ff4e?ixlib=rb-1.2.1&auto=format&fit=facearea&facepad=2&w=256&h=256&q=80"}
                alt="Profile Picture"
                className="w-24 h-24 rounded-full border-4 border-primary mb-4 overflow-hidden"
                width={96}
                height={96}
                priority={true}
              />
<<<<<<< HEAD
              <h2 className="text-xl font-medium">{user.name}</h2>
              <p className="text-gray-500">{user.email}</p>
              <Link
                href="/profile/edit"
                className="mt-4 w-full bg-white text-primary border border-primary font-medium py-2 rounded-md hover:bg-primary/5 transition-colors duration-200 text-center"
              >
=======
              <h2 className="text-xl font-medium dark:text-white">{user.name}</h2>
              <p className="text-gray-500 dark:text-gray-400">{user.email}</p>
              <button className="mt-4 w-full bg-white dark:bg-gray-700 text-primary dark:text-primary-400 border border-primary dark:border-primary-500 font-medium py-2 rounded-md hover:bg-primary/5 dark:hover:bg-primary/10 transition-colors duration-200">
>>>>>>> 2bb21343
                Edit Profile
              </Link>
            </div>

            <div className="border-t border-gray-200 dark:border-gray-700 pt-4">
              <nav className="flex flex-col space-y-2">
                <a
                  href="#profile-overview"
                  onClick={() => setActiveTab("overview")}
                  className={`flex items-center space-x-2 px-4 py-2 rounded-lg ${
                    activeTab === "overview"
                      ? "bg-primary/10 text-primary font-medium dark:bg-primary/20 dark:text-primary-400"
                      : "text-gray-700 dark:text-gray-300 hover:bg-gray-100 dark:hover:bg-gray-700 transition-colors duration-200"
                  }`}
                >
                  <i className="ri-user-line"></i>
                  <span>Profile Overview</span>
                </a>
                <a
                  href="#health-data"
                  onClick={() => setActiveTab("health-data")}
                  className={`flex items-center space-x-2 px-4 py-2 rounded-lg ${
                    activeTab === "health-data"
                      ? "bg-primary/10 text-primary font-medium dark:bg-primary/20 dark:text-primary-400"
                      : "text-gray-700 dark:text-gray-300 hover:bg-gray-100 dark:hover:bg-gray-700 transition-colors duration-200"
                  }`}
                >
                  <i className="ri-heart-line"></i>
                  <span>Health Data</span>
                </a>
                <a
                  href="#progress-badges"
                  onClick={() => setActiveTab("progress-badges")}
                  className={`flex items-center space-x-2 px-4 py-2 rounded-lg ${
                    activeTab === "progress-badges"
                      ? "bg-primary/10 text-primary font-medium dark:bg-primary/20 dark:text-primary-400"
                      : "text-gray-700 dark:text-gray-300 hover:bg-gray-100 dark:hover:bg-gray-700 transition-colors duration-200"
                  }`}
                >
                  <i className="ri-trophy-line"></i>
                  <span>Progress & Badges</span>
                </a>
                <a
                  href="#genetic-profile"
                  onClick={() => setActiveTab("genetic-profile")}
                  className={`flex items-center space-x-2 px-4 py-2 rounded-lg ${
                    activeTab === "genetic-profile"
                      ? "bg-primary/10 text-primary font-medium dark:bg-primary/20 dark:text-primary-400"
                      : "text-gray-700 dark:text-gray-300 hover:bg-gray-100 dark:hover:bg-gray-700 transition-colors duration-200"
                  }`}
                >
                  <i className="ri-dna-line"></i>
                  <span>Genetic Profile</span>
                </a>
                <a
                  href="#family-connections"
                  onClick={() => setActiveTab("family-connections")}
                  className={`flex items-center space-x-2 px-4 py-2 rounded-lg ${
                    activeTab === "family-connections"
                      ? "bg-primary/10 text-primary font-medium dark:bg-primary/20 dark:text-primary-400"
                      : "text-gray-700 dark:text-gray-300 hover:bg-gray-100 dark:hover:bg-gray-700 transition-colors duration-200"
                  }`}
                >
                  <i className="ri-group-line"></i>
                  <span>Family & Friends</span>
                </a>
                <a
                  href="#neural-profile"
                  onClick={() => setActiveTab("neural-profile")}
                  className={`flex items-center space-x-2 px-4 py-2 rounded-lg ${
                    activeTab === "neural-profile"
                      ? "bg-primary/10 text-primary font-medium dark:bg-primary/20 dark:text-primary-400"
                      : "text-gray-700 dark:text-gray-300 hover:bg-gray-100 dark:hover:bg-gray-700 transition-colors duration-200"
                  }`}
                >
                  <i className="ri-brain-line"></i>
                  <span>Neural Profile</span>
                </a>
                <a
                  href="#settings"
                  onClick={() => setActiveTab("settings")}
                  className={`flex items-center space-x-2 px-4 py-2 rounded-lg ${
                    activeTab === "settings"
                      ? "bg-primary/10 text-primary font-medium dark:bg-primary/20 dark:text-primary-400"
                      : "text-gray-700 dark:text-gray-300 hover:bg-gray-100 dark:hover:bg-gray-700 transition-colors duration-200"
                  }`}
                >
                  <i className="ri-settings-line"></i>
                  <span>Settings</span>
                </a>
                <a
                  href="#connected-services"
                  onClick={() => setActiveTab("connected-services")}
                  className={`flex items-center space-x-2 px-4 py-2 rounded-lg ${
                    activeTab === "connected-services"
                      ? "bg-primary/10 text-primary font-medium dark:bg-primary/20 dark:text-primary-400"
                      : "text-gray-700 dark:text-gray-300 hover:bg-gray-100 dark:hover:bg-gray-700 transition-colors duration-200"
                  }`}
                >
                  <i className="ri-link"></i>
                  <span>Connected Services</span>
                </a>
              </nav>
            </div>
          </div>
        </div>

        {/* Profile Content */}
        <div className="md:w-2/3 lg:w-3/4">
          {activeTab === "overview" && (
            <div className="bg-white dark:bg-gray-800 rounded-xl shadow-md p-6 mb-6">
              <h2 className="text-2xl font-heading font-semibold mb-6 text-dark-text dark:text-white">Profile Overview</h2>

              <div className="grid grid-cols-1 md:grid-cols-3 gap-6 mb-8">
                {healthStats && healthStats.map((stat, index) => (
                  <div 
                    key={index} 
                    className={`bg-${stat.colorScheme}/5 rounded-lg p-4 flex flex-col items-center`}
                  >
                    <div className={`text-${stat.colorScheme} text-4xl font-bold`}>
                      {stat.value}
                    </div>
                    <div className="text-gray-600">
                      {stat.statType.replace('_', ' ').charAt(0).toUpperCase() + 
                       stat.statType.replace('_', ' ').slice(1)} 
                      {stat.unit && ` (${stat.unit})`}
                    </div>
                  </div>
                ))}
              </div>

              <div className="mb-8">
                <h3 className="text-xl font-medium mb-4 text-dark-text dark:text-gray-100">Health Summary</h3>
                <p className="text-gray-600 dark:text-gray-300">
                  Based on your connected health data, genetic profile, and family history, we've identified several key health insights:
                </p>
                <ul className="mt-4 space-y-2">
                  <li className="flex items-start space-x-2">
                    <i className="ri-alert-line text-danger mt-1"></i>
                    <span className="dark:text-gray-200">Zinc deficiency detected - may impact immune function and wound healing</span>
                  </li>
                  <li className="flex items-start space-x-2">
                    <i className="ri-information-line text-blue-500 mt-1"></i>
                    <span className="dark:text-gray-200">Sleep quality is good but could be optimized for better recovery</span>
                  </li>
                  <li className="flex items-start space-x-2">
                    <i className="ri-checkbox-circle-line text-primary mt-1"></i>
                    <span className="dark:text-gray-200">Heart rate and cardiovascular metrics within healthy range</span>
                  </li>
                </ul>
              </div>

              <div className="mb-8">
                <h3 className="text-xl font-medium mb-4 text-dark-text dark:text-gray-100">Medication Schedule</h3>
                <div className="bg-white dark:bg-gray-800 rounded-lg border border-gray-200 dark:border-gray-700">
                  <MedicationTracker />
                </div>
              </div>

              <div>
                <h3 className="text-xl font-medium mb-4 text-dark-text dark:text-gray-100">Connected Data Sources</h3>
                <div className="bg-gray-50 dark:bg-gray-800 rounded-lg p-4 border dark:border-gray-700">
                  <div className="flex justify-between items-center mb-4">
                    <div className="flex items-center space-x-2">
                      <i className="ri-heart-pulse-line text-primary"></i>
                      <span className="font-medium dark:text-gray-200">Health App</span>
                    </div>
                    <span className="text-sm text-green-600 dark:text-green-400">Connected</span>
                  </div>
                  <div className="flex justify-between items-center mb-4">
                    <div className="flex items-center space-x-2">
                      <i className="ri-dna-line text-blue-500"></i>
                      <span className="font-medium dark:text-gray-200">DNA Testing Service</span>
                    </div>
                    <span className="text-sm text-green-600 dark:text-green-400">Connected</span>
                  </div>
                  <div className="flex justify-between items-center">
                    <div className="flex items-center space-x-2">
                      <i className="ri-parent-line text-amber-500"></i>
                      <span className="font-medium dark:text-gray-200">Family Tree Service</span>
                    </div>
                    <button className="text-sm text-primary hover:text-secondary">Connect</button>
                  </div>
                </div>
              </div>
            </div>
          )}

          {activeTab === "progress-badges" && (
            <div className="bg-white dark:bg-gray-800 rounded-xl shadow-md p-6 mb-6">
              <h2 className="text-2xl font-heading font-semibold mb-6 text-dark-text dark:text-white">Progress & Achievements</h2>
              
              {progressLoading ? (
                <div className="text-center py-10">
                  <div className="animate-spin rounded-full h-8 w-8 border-b-2 border-primary mx-auto"></div>
                  <p className="mt-4 text-gray-600 dark:text-gray-400">Loading your progress...</p>
                </div>
              ) : progressData ? (
                <ProgressBadges
                  streaks={progressData.streaks}
                  improvements={progressData.improvements}
                  achievements={progressData.achievements}
                  healthScore={progressData.healthScore}
                  previousHealthScore={progressData.previousHealthScore}
                />
              ) : (
                <div className="text-center py-10">
                  <div className="text-gray-500 dark:text-gray-400">
                    <i className="ri-trophy-line text-4xl mb-4 block"></i>
                    <p>Start tracking your health goals to see progress and earn achievements!</p>
                    <Button className="mt-4" onClick={() => setActiveTab("health-data")}>
                      Connect Health Data
                    </Button>
                  </div>
                </div>
              )}
            </div>
          )}

          {activeTab === "family-connections" && (
            <div className="bg-white dark:bg-gray-800 rounded-xl shadow-md p-6 mb-6">
              <div className="flex justify-between items-center mb-6">
                <h2 className="text-2xl font-heading font-semibold text-dark-text dark:text-white">Family & Friends</h2>
                <button className="text-primary hover:text-secondary flex items-center space-x-1">
                  <i className="ri-user-add-line"></i>
                  <span>Add Connection</span>
                </button>
              </div>
              
              {connectionsLoading ? (
                <div className="text-center py-10">Loading connections...</div>
              ) : connections && connections.length > 0 ? (
                <div className="grid grid-cols-1 md:grid-cols-2 gap-4">
                  {connections.map((connection, index) => (
                    <ConnectionCard 
                      key={index}
                      connection={connection.connection}
                      relationship={connection.relationship}
                      specific={connection.specific}
                    />
                  ))}
                </div>
              ) : (
                <div className="text-center py-10">
                  <p className="text-gray-500 mb-4">You don't have any connections yet.</p>
                  <Button variant="outline">Add Your First Connection</Button>
                </div>
              )}
              
              {connections && connections.length > 0 && (
                <div className="mt-6 text-center">
                  <button className="text-primary hover:text-secondary font-medium">
                    View All Connections
                  </button>
                </div>
              )}
            </div>
          )}

          {activeTab === "health-data" && (
            <div className="space-y-6">
<<<<<<< HEAD
              <div className="bg-white rounded-xl shadow-md p-6">
                <h2 className="text-2xl font-heading font-semibold mb-6">Health Data</h2>
                <p className="text-gray-600 mb-4">
                  Connect and manage your health data from various sources.
                </p>
                <HealthStats userId={user.id} detailed={true} />
                <div className="mt-8">
                  <HealthVisualization />
                </div>
              </div>
              
              <div className="grid grid-cols-1 md:grid-cols-2 gap-6">
                <GoalTracker />
                <MedicationTracker />
              </div>
              
              <div className="grid grid-cols-1 gap-6">
                <FamilyTree />
=======
              <div className="bg-white dark:bg-gray-800 rounded-xl shadow-md p-6">
                <div className="mb-6">
                  <div className="flex justify-between items-center mb-2">
                    <h2 className="text-2xl font-heading font-semibold text-dark-text dark:text-white">Health Data</h2>
                    <div className="flex space-x-2">
                      <Button variant="outline" size="sm">
                        <i className="ri-refresh-line mr-1"></i> Sync Devices
                      </Button>
                      <Button size="sm">
                        <i className="ri-add-line mr-1"></i> Connect Device
                      </Button>
                    </div>
                  </div>
                  <p className="text-gray-600 dark:text-gray-300">
                    Your comprehensive health dashboard with data from Apple Watch, Whoop Strap, and medical records.
                  </p>
                </div>
                
                {/* Enhanced Dashboard Component */}
                <div className="mt-8">
                  <HealthDashboard />
                </div>
>>>>>>> 2bb21343
              </div>
            </div>
          )}

          {activeTab === "genetic-profile" && (
            <div className="bg-white dark:bg-gray-800 rounded-xl shadow-md p-6 mb-6 dark:border dark:border-gray-700">
              <h2 className="text-2xl font-heading font-semibold mb-6 text-dark-text dark:text-white">Genetic Profile</h2>
              <p className="text-gray-600 dark:text-gray-300 mb-4">
                Connect your genetic testing data to gain insights into your health.
              </p>
              
              <div className="bg-amber-50 dark:bg-amber-900/20 border border-amber-200 dark:border-amber-700 rounded-lg p-4 mb-6">
                <div className="flex items-start">
                  <i className="ri-information-line text-amber-500 dark:text-amber-400 text-xl mt-1 mr-2"></i>
                  <div>
                    <h3 className="font-medium text-amber-800 dark:text-amber-300">DNA Testing Not Connected</h3>
                    <p className="text-amber-700 dark:text-amber-200 text-sm">
                      Connect your DNA testing service to unlock genetic insights and personalized recommendations.
                    </p>
                  </div>
                </div>
              </div>
              
              <div className="grid grid-cols-1 md:grid-cols-2 gap-6">
                <div className="border border-gray-200 dark:border-gray-700 rounded-lg p-4 hover:border-primary dark:hover:border-primary-400 transition-colors duration-200 dark:bg-gray-800/50">
                  <div className="flex items-center space-x-3 mb-3">
                    <i className="ri-dna-line text-primary dark:text-primary-400 text-2xl"></i>
                    <h3 className="font-medium dark:text-white">23andMe</h3>
                  </div>
                  <p className="text-gray-600 dark:text-gray-300 text-sm mb-4">
                    Connect your 23andMe genetic test results for detailed health insights.
                  </p>
                  <button className="w-full bg-primary dark:bg-primary-600 text-white py-2 rounded-md hover:bg-secondary dark:hover:bg-primary-500 transition-colors duration-200">
                    Connect
                  </button>
                </div>
                
                <div className="border border-gray-200 dark:border-gray-700 rounded-lg p-4 hover:border-primary dark:hover:border-primary-400 transition-colors duration-200 dark:bg-gray-800/50">
                  <div className="flex items-center space-x-3 mb-3">
                    <i className="ri-dna-line text-primary dark:text-primary-400 text-2xl"></i>
                    <h3 className="font-medium dark:text-white">AncestryDNA</h3>
                  </div>
                  <p className="text-gray-600 dark:text-gray-300 text-sm mb-4">
                    Import your AncestryDNA test results to enhance your health profile.
                  </p>
                  <button className="w-full bg-primary dark:bg-primary-600 text-white py-2 rounded-md hover:bg-secondary dark:hover:bg-primary-500 transition-colors duration-200">
                    Connect
                  </button>
                </div>
              </div>
            </div>
          )}

          {activeTab === "neural-profile" && (
            <div className="space-y-6">
              <div className="bg-white dark:bg-gray-800 rounded-xl shadow-md p-6">
                <div className="flex justify-between items-center mb-4">
                  <h2 className="text-2xl font-heading font-semibold text-dark-text dark:text-white">Neural Profile</h2>
                  <Badge variant="outline" className="bg-amber-50 dark:bg-amber-900/30 text-amber-800 dark:text-amber-300 border-amber-200 dark:border-amber-600">Medical Record</Badge>
                </div>
                <p className="text-gray-600 dark:text-gray-300 mb-6">
                  Your comprehensive neurological profile provides insights into brain activity patterns, 
                  seizure history, cognitive assessments, and personalized treatment recommendations.
                </p>
                
                <div className="bg-gray-50 dark:bg-gray-800/50 rounded-lg p-6 mb-6 dark:border dark:border-gray-700">
                  <h3 className="text-xl font-medium mb-4 dark:text-white">Patient Information</h3>
                  <div className="grid grid-cols-1 md:grid-cols-3 gap-6">
                    <div>
                      <p className="text-sm text-gray-500 dark:text-gray-400">Name</p>
                      <p className="font-medium dark:text-white">John Doe</p>
                    </div>
                    <div>
                      <p className="text-sm text-gray-500 dark:text-gray-400">Age at Record</p>
                      <p className="font-medium dark:text-white">42</p>
                    </div>
                    <div>
                      <p className="text-sm text-gray-500 dark:text-gray-400">Record Date</p>
                      <p className="font-medium dark:text-white">April 1, 2025</p>
                    </div>
                  </div>
                </div>
                
                <div className="mb-6">
                  <h3 className="text-xl font-medium mb-4 dark:text-white">Health Status</h3>
                  <div className="grid grid-cols-1 md:grid-cols-2 gap-6">
                    <div className="bg-white dark:bg-gray-800/50 border border-gray-200 dark:border-gray-700 rounded-lg p-4">
                      <div className="flex items-center mb-3">
                        <Badge variant="secondary" className="mr-2 dark:bg-gray-700 dark:text-gray-200">Zinc Deficiency</Badge>
                        <span className="text-red-500 dark:text-red-400 font-medium">Present</span>
                      </div>
                      <p className="text-gray-600 dark:text-gray-300 text-sm">Confirmed by blood tests</p>
                    </div>
                    
                    <div className="bg-white dark:bg-gray-800/50 border border-gray-200 dark:border-gray-700 rounded-lg p-4">
                      <div className="flex items-center mb-3">
                        <Badge variant="secondary" className="mr-2 dark:bg-gray-700 dark:text-gray-200">Sleep Quality</Badge>
                        <span className="text-amber-500 dark:text-amber-400 font-medium">Suboptimal</span>
                      </div>
                      <p className="text-gray-600 dark:text-gray-300 text-sm">Type: Good but suboptimal</p>
                      <p className="text-gray-600 dark:text-gray-300 text-sm">Average: 7.8 hours per night, occasional disruptions</p>
                    </div>
                    
                    <div className="bg-white dark:bg-gray-800/50 border border-gray-200 dark:border-gray-700 rounded-lg p-4">
                      <div className="flex items-center mb-3">
                        <Badge variant="secondary" className="mr-2 dark:bg-gray-700 dark:text-gray-200">Migraines</Badge>
                        <span className="text-green-500 dark:text-green-400 font-medium">Not Present</span>
                      </div>
                      <p className="text-gray-600 dark:text-gray-300 text-sm">No history of migraines</p>
                    </div>
                    
                    <div className="bg-white dark:bg-gray-800/50 border border-gray-200 dark:border-gray-700 rounded-lg p-4">
                      <div className="flex items-center mb-3">
                        <Badge variant="secondary" className="mr-2 dark:bg-gray-700 dark:text-gray-200">Headaches</Badge>
                        <span className="text-amber-500 dark:text-amber-400 font-medium">Occasional</span>
                      </div>
                      <p className="text-gray-600 dark:text-gray-300 text-sm">Occasional headaches related to stress</p>
                    </div>
                  </div>
                </div>
                
                <div className="mb-6">
                  <h3 className="text-xl font-medium mb-4 dark:text-white">Diagnostic Tests</h3>
                  <div className="grid grid-cols-1 md:grid-cols-2 gap-6">
                    <div className="bg-white dark:bg-gray-800/50 border border-gray-200 dark:border-gray-700 rounded-lg p-4">
                      <div className="flex items-center mb-3">
                        <Badge variant="secondary" className="mr-2 dark:bg-gray-700 dark:text-gray-200">Blood Work</Badge>
                      </div>
                      <p className="text-gray-600 dark:text-gray-300 text-sm">Low zinc levels (65 μg/dL, normal range: 70-120 μg/dL)</p>
                    </div>
                    
                    <div className="bg-white dark:bg-gray-800/50 border border-gray-200 dark:border-gray-700 rounded-lg p-4">
                      <div className="flex items-center mb-3">
                        <Badge variant="secondary" className="mr-2 dark:bg-gray-700 dark:text-gray-200">Sleep Study</Badge>
                      </div>
                      <p className="text-gray-600 dark:text-gray-300 text-sm">Normal sleep architecture, minor disruptions during REM cycles</p>
                    </div>
                  </div>
                </div>
                
                <div className="mb-6">
                  <h3 className="text-xl font-medium mb-4 dark:text-white">Treatment Plan</h3>
                  <div className="grid grid-cols-1 gap-4">
                    <div className="bg-white dark:bg-gray-800/50 border border-gray-200 dark:border-gray-700 rounded-lg p-4">
                      <h4 className="font-medium mb-2 dark:text-white">Medications</h4>
                      <ul className="space-y-2">
                        <li className="flex items-center">
                          <span className="w-1/3 text-gray-600 dark:text-gray-400">Zinc Supplement</span>
                          <span className="text-gray-800 dark:text-gray-200">50mg daily - Treat zinc deficiency</span>
                        </li>
                        <li className="flex items-center">
                          <span className="w-1/3 text-gray-600 dark:text-gray-400">Vitamin D3</span>
                          <span className="text-gray-800 dark:text-gray-200">2000 IU daily - Support immune function</span>
                        </li>
                        <li className="flex items-center">
                          <span className="w-1/3 text-gray-600 dark:text-gray-400">Magnesium Glycinate</span>
                          <span className="text-gray-800 dark:text-gray-200">200mg before bedtime - Improve sleep quality</span>
                        </li>
                      </ul>
                    </div>
                    
                    <div className="bg-white dark:bg-gray-800/50 border border-gray-200 dark:border-gray-700 rounded-lg p-4">
                      <h4 className="font-medium mb-2 dark:text-white">Referrals</h4>
                      <ul className="space-y-1">
                        <li className="flex items-center">
                          <i className="ri-arrow-right-line text-primary dark:text-primary-400 mr-2"></i>
                          <span className="dark:text-gray-200">Nutritional counseling</span>
                        </li>
                        <li className="flex items-center">
                          <i className="ri-arrow-right-line text-primary dark:text-primary-400 mr-2"></i>
                          <span className="dark:text-gray-200">Sleep optimization program</span>
                        </li>
                      </ul>
                    </div>
                  </div>
                </div>
                
                <div className="mb-6">
                  <h3 className="text-xl font-medium mb-4 dark:text-white">Social Health Impact</h3>
                  <div className="bg-white dark:bg-gray-800/50 border border-gray-200 dark:border-gray-700 rounded-lg p-4">
                    <div className="grid grid-cols-1 gap-4">
                      <div>
                        <h4 className="font-medium mb-1 dark:text-white">Impact on Daily Life</h4>
                        <p className="text-gray-600 dark:text-gray-300">Mild fatigue and reduced immune function affect work productivity and exercise capacity</p>
                      </div>
                      <Separator className="dark:bg-gray-700" />
                      <div>
                        <h4 className="font-medium mb-1 dark:text-white">Support Network</h4>
                        <p className="text-gray-600 dark:text-gray-300">Family, health coach, online health communities</p>
                      </div>
                      <Separator className="dark:bg-gray-700" />
                      <div>
                        <h4 className="font-medium mb-1 dark:text-white">Self Management</h4>
                        <p className="text-gray-600 dark:text-gray-300">Regular nutritional tracking, sleep monitoring with Whoop strap, Apple Watch health metrics tracking</p>
                      </div>
                    </div>
                  </div>
                </div>
                
                <div className="mb-6">
                  <h3 className="text-xl font-medium mb-4 dark:text-white">Wearable Device Integration</h3>
                  <div className="bg-white dark:bg-gray-800/50 border border-gray-200 dark:border-gray-700 rounded-lg p-4">
                    <div className="grid grid-cols-1 md:grid-cols-2 gap-4">
                      <div>
                        <h4 className="font-medium mb-2 dark:text-white">Connected Devices</h4>
                        <ul className="space-y-1 list-disc list-inside">
                          <li className="text-gray-600 dark:text-gray-300">Apple Watch Series 9</li>
                          <li className="text-gray-600 dark:text-gray-300">Whoop Strap 4.0</li>
                        </ul>
                      </div>
                      <div>
                        <h4 className="font-medium mb-2 dark:text-white">Metrics Tracked</h4>
                        <ul className="space-y-1 list-disc list-inside">
                          <li className="text-gray-600 dark:text-gray-300">Heart rate variability</li>
                          <li className="text-gray-600 dark:text-gray-300">Sleep quality and stages</li>
                          <li className="text-gray-600 dark:text-gray-300">Recovery scores</li>
                          <li className="text-gray-600 dark:text-gray-300">Activity levels</li>
                          <li className="text-gray-600 dark:text-gray-300">Respiration rate</li>
                        </ul>
                      </div>
                    </div>
                    <div className="mt-4 pt-4 border-t border-gray-200 dark:border-gray-700">
                      <h4 className="font-medium mb-2 dark:text-white">Integration Status</h4>
                      <div className="flex items-center">
                        <span className="text-gray-600 dark:text-gray-300 mr-2">Fully connected and synchronized daily</span>
                        <Badge className="bg-green-100 dark:bg-green-900/30 text-green-800 dark:text-green-300 hover:bg-green-100 dark:hover:bg-green-900/40">Active</Badge>
                      </div>
                    </div>
                  </div>
                </div>
                
                <div className="mt-6">
                  <h3 className="text-xl font-medium mb-4 dark:text-white">Interactive Neural Profile</h3>
                  <p className="text-gray-600 dark:text-gray-300 mb-4">
                    Access the interactive neural profile visualization with more detailed analysis below:
                  </p>
                  <StreamlitEmbed />
                </div>
              </div>
            </div>
          )}

          {activeTab === "connected-services" && (
            <div className="space-y-6">
              <div className="bg-white dark:bg-gray-800 rounded-xl shadow-md p-6">
                <div className="flex justify-between items-center mb-4">
                  <h2 className="text-2xl font-heading font-semibold text-dark-text dark:text-white">Connected Services</h2>
                  <Link href="/integrations" className="flex items-center space-x-1 text-primary hover:text-primary-600 transition-colors">
                    <i className="ri-add-line"></i>
                    <span>Connect New Service</span>
                  </Link>
                </div>
                <p className="text-gray-600 dark:text-gray-300 mb-6">
                  Manage your connected health and fitness platforms. Data from these services enhances your health insights and recommendations.
                </p>
                
                <div className="space-y-4">
                  {/* Apple Health */}
                  <Card className="overflow-hidden dark:border-gray-700">
                    <CardHeader className="bg-gray-50 dark:bg-gray-800/50 pb-2">
                      <div className="flex justify-between items-center">
                        <div className="flex items-center space-x-3">
                          <div className="bg-gray-100 dark:bg-gray-700 rounded-full p-2 flex items-center justify-center">
                            <i className="ri-apple-fill text-xl text-black dark:text-white"></i>
                          </div>
                          <div>
                            <CardTitle className="text-lg font-medium">Apple Health</CardTitle>
                            <CardDescription>Syncing activity, sleep, and vitals</CardDescription>
                          </div>
                        </div>
                        <Badge className="bg-green-100 text-green-700 dark:bg-green-900/30 dark:text-green-400 hover:bg-green-100">Connected</Badge>
                      </div>
                    </CardHeader>
                    <CardContent className="pt-4">
                      <div className="flex justify-between items-center">
                        <div className="grid grid-cols-3 gap-4 text-sm">
                          <div>
                            <p className="text-gray-500 dark:text-gray-400">Last synced</p>
                            <p className="font-medium dark:text-gray-200">Today, 2:45 PM</p>
                          </div>
                          <div>
                            <p className="text-gray-500 dark:text-gray-400">Data points</p>
                            <p className="font-medium dark:text-gray-200">24,521</p>
                          </div>
                          <div>
                            <p className="text-gray-500 dark:text-gray-400">Connected since</p>
                            <p className="font-medium dark:text-gray-200">Oct 12, 2024</p>
                          </div>
                        </div>
                        <div className="flex items-center space-x-4">
                          <button className="text-gray-500 hover:text-primary dark:text-gray-400">
                            <i className="ri-refresh-line text-lg"></i>
                          </button>
                          <div className="flex items-center">
                            <Switch id="apple-auto-sync" defaultChecked />
                            <label htmlFor="apple-auto-sync" className="ml-2 text-sm text-gray-700 dark:text-gray-300">
                              Auto-sync
                            </label>
                          </div>
                        </div>
                      </div>
                    </CardContent>
                  </Card>

                  {/* Fitbit */}
                  <Card className="overflow-hidden dark:border-gray-700">
                    <CardHeader className="bg-gray-50 dark:bg-gray-800/50 pb-2">
                      <div className="flex justify-between items-center">
                        <div className="flex items-center space-x-3">
                          <div className="bg-blue-50 dark:bg-blue-900/20 rounded-full p-2 flex items-center justify-center">
                            <i className="ri-heart-pulse-line text-xl text-blue-500 dark:text-blue-400"></i>
                          </div>
                          <div>
                            <CardTitle className="text-lg font-medium">Fitbit</CardTitle>
                            <CardDescription>Tracking activity and sleep metrics</CardDescription>
                          </div>
                        </div>
                        <Badge className="bg-green-100 text-green-700 dark:bg-green-900/30 dark:text-green-400 hover:bg-green-100">Connected</Badge>
                      </div>
                    </CardHeader>
                    <CardContent className="pt-4">
                      <div className="flex justify-between items-center">
                        <div className="grid grid-cols-3 gap-4 text-sm">
                          <div>
                            <p className="text-gray-500 dark:text-gray-400">Last synced</p>
                            <p className="font-medium dark:text-gray-200">Yesterday, 8:30 PM</p>
                          </div>
                          <div>
                            <p className="text-gray-500 dark:text-gray-400">Data points</p>
                            <p className="font-medium dark:text-gray-200">12,879</p>
                          </div>
                          <div>
                            <p className="text-gray-500 dark:text-gray-400">Connected since</p>
                            <p className="font-medium dark:text-gray-200">Sep 5, 2024</p>
                          </div>
                        </div>
                        <div className="flex items-center space-x-4">
                          <button className="text-gray-500 hover:text-primary dark:text-gray-400">
                            <i className="ri-refresh-line text-lg"></i>
                          </button>
                          <div className="flex items-center">
                            <Switch id="fitbit-auto-sync" defaultChecked />
                            <label htmlFor="fitbit-auto-sync" className="ml-2 text-sm text-gray-700 dark:text-gray-300">
                              Auto-sync
                            </label>
                          </div>
                        </div>
                      </div>
                    </CardContent>
                  </Card>

                  {/* Oura Ring */}
                  <Card className="overflow-hidden dark:border-gray-700">
                    <CardHeader className="bg-gray-50 dark:bg-gray-800/50 pb-2">
                      <div className="flex justify-between items-center">
                        <div className="flex items-center space-x-3">
                          <div className="bg-purple-50 dark:bg-purple-900/20 rounded-full p-2 flex items-center justify-center">
                            <i className="ri-fingerprint-line text-xl text-purple-500 dark:text-purple-400"></i>
                          </div>
                          <div>
                            <CardTitle className="text-lg font-medium">Oura Ring</CardTitle>
                            <CardDescription>Sleep and recovery data</CardDescription>
                          </div>
                        </div>
                        <Badge className="bg-green-100 text-green-700 dark:bg-green-900/30 dark:text-green-400 hover:bg-green-100">Connected</Badge>
                      </div>
                    </CardHeader>
                    <CardContent className="pt-4">
                      <div className="flex justify-between items-center">
                        <div className="grid grid-cols-3 gap-4 text-sm">
                          <div>
                            <p className="text-gray-500 dark:text-gray-400">Last synced</p>
                            <p className="font-medium dark:text-gray-200">Today, 7:15 AM</p>
                          </div>
                          <div>
                            <p className="text-gray-500 dark:text-gray-400">Data points</p>
                            <p className="font-medium dark:text-gray-200">8,413</p>
                          </div>
                          <div>
                            <p className="text-gray-500 dark:text-gray-400">Connected since</p>
                            <p className="font-medium dark:text-gray-200">Jan 18, 2025</p>
                          </div>
                        </div>
                        <div className="flex items-center space-x-4">
                          <button className="text-gray-500 hover:text-primary dark:text-gray-400">
                            <i className="ri-refresh-line text-lg"></i>
                          </button>
                          <div className="flex items-center">
                            <Switch id="oura-auto-sync" defaultChecked />
                            <label htmlFor="oura-auto-sync" className="ml-2 text-sm text-gray-700 dark:text-gray-300">
                              Auto-sync
                            </label>
                          </div>
                        </div>
                      </div>
                    </CardContent>
                  </Card>

                  {/* Connect More */}
                  <div className="mt-6 text-center">
                    <Link href="/integrations" className="inline-flex items-center justify-center space-x-2 text-primary hover:text-primary-600 font-medium">
                      <i className="ri-add-circle-line text-lg"></i>
                      <span>Connect More Health Services</span>
                    </Link>
                  </div>
                </div>
              </div>
            </div>
          )}

          {activeTab === "settings" && (
            <div className="bg-white dark:bg-gray-800 rounded-xl shadow-md p-6 mb-6">
              <h2 className="text-2xl font-heading font-semibold mb-6 text-dark-text dark:text-white">Settings</h2>
              
              <div className="border-b border-gray-200 dark:border-gray-700 pb-6 mb-6">
                <h3 className="text-lg font-medium mb-4 text-dark-text dark:text-gray-100">Account Information</h3>
                <div className="grid grid-cols-1 md:grid-cols-2 gap-4">
                  <div>
                    <label className="block text-sm font-medium text-gray-700 dark:text-gray-300 mb-1">Name</label>
                    <input
                      type="text"
                      value={user.name}
                      className="w-full px-3 py-2 border border-gray-300 dark:border-gray-600 dark:bg-gray-700 dark:text-gray-100 rounded-md focus:outline-none focus:ring-2 focus:ring-primary/20 focus:border-primary"
                      readOnly
                    />
                  </div>
                  <div>
                    <label className="block text-sm font-medium text-gray-700 dark:text-gray-300 mb-1">Email</label>
                    <input
                      type="email"
                      value={user.email}
                      className="w-full px-3 py-2 border border-gray-300 dark:border-gray-600 dark:bg-gray-700 dark:text-gray-100 rounded-md focus:outline-none focus:ring-2 focus:ring-primary/20 focus:border-primary"
                      readOnly
                    />
                  </div>
                  <div>
                    <label className="block text-sm font-medium text-gray-700 dark:text-gray-300 mb-1">Username</label>
                    <input
                      type="text"
                      value={user.username}
                      className="w-full px-3 py-2 border border-gray-300 dark:border-gray-600 dark:bg-gray-700 dark:text-gray-100 rounded-md focus:outline-none focus:ring-2 focus:ring-primary/20 focus:border-primary"
                      readOnly
                    />
                  </div>
                </div>
                <button className="mt-4 bg-primary text-white px-4 py-2 rounded-md hover:bg-secondary transition-colors duration-200">
                  Edit Account Information
                </button>
              </div>
              
              <div className="border-b border-gray-200 dark:border-gray-700 pb-6 mb-6">
                <h3 className="text-lg font-medium mb-4 text-dark-text dark:text-gray-100">Privacy Settings</h3>
                <div className="space-y-4">
                  <div className="flex items-center justify-between">
                    <div>
                      <h4 className="font-medium dark:text-gray-200">Share Health Data with Family</h4>
                      <p className="text-sm text-gray-600 dark:text-gray-400">Allow family members to see your basic health data</p>
                    </div>
                    <button className="bg-gray-200 dark:bg-gray-600 relative inline-flex h-6 w-11 items-center rounded-full transition-colors focus:outline-none focus:ring-2 focus:ring-primary focus:ring-offset-2">
                      <span className="translate-x-5 inline-block h-4 w-4 transform rounded-full bg-white transition" />
                    </button>
                  </div>
                  <div className="flex items-center justify-between">
                    <div>
                      <h4 className="font-medium dark:text-gray-200">Public Profile</h4>
                      <p className="text-sm text-gray-600 dark:text-gray-400">Make your profile visible to other users</p>
                    </div>
                    <button className="bg-primary relative inline-flex h-6 w-11 items-center rounded-full transition-colors focus:outline-none focus:ring-2 focus:ring-primary focus:ring-offset-2">
                      <span className="translate-x-5 inline-block h-4 w-4 transform rounded-full bg-white transition" />
                    </button>
                  </div>
                  <div className="flex items-center justify-between">
                    <div>
                      <h4 className="font-medium dark:text-gray-200">Email Notifications</h4>
                      <p className="text-sm text-gray-600 dark:text-gray-400">Receive email updates about health insights</p>
                    </div>
                    <button className="bg-primary relative inline-flex h-6 w-11 items-center rounded-full transition-colors focus:outline-none focus:ring-2 focus:ring-primary focus:ring-offset-2">
                      <span className="translate-x-5 inline-block h-4 w-4 transform rounded-full bg-white transition" />
                    </button>
                  </div>
                </div>
              </div>
              
              <div>
                <h3 className="text-lg font-medium mb-4 text-dark-text dark:text-gray-100">Danger Zone</h3>
                <div className="bg-red-50 dark:bg-red-900/20 border border-red-200 dark:border-red-800 rounded-lg p-4">
                  <h4 className="font-medium text-red-800 dark:text-red-300 mb-2">Delete Account</h4>
                  <p className="text-sm text-red-700 dark:text-red-400 mb-4">
                    Once you delete your account, there is no going back. Please be certain.
                  </p>
                  <button className="bg-white dark:bg-transparent text-red-600 border border-red-600 px-4 py-2 rounded-md hover:bg-red-50 dark:hover:bg-red-900/30 transition-colors duration-200">
                    Delete Account
                  </button>
                </div>
              </div>
            </div>
          )}
        </div>
      </div>
    </div>
  );
};

export default Profile;<|MERGE_RESOLUTION|>--- conflicted
+++ resolved
@@ -85,18 +85,15 @@
                 height={96}
                 priority={true}
               />
-<<<<<<< HEAD
-              <h2 className="text-xl font-medium">{user.name}</h2>
-              <p className="text-gray-500">{user.email}</p>
-              <Link
-                href="/profile/edit"
-                className="mt-4 w-full bg-white text-primary border border-primary font-medium py-2 rounded-md hover:bg-primary/5 transition-colors duration-200 text-center"
-              >
-=======
-              <h2 className="text-xl font-medium dark:text-white">{user.name}</h2>
-              <p className="text-gray-500 dark:text-gray-400">{user.email}</p>
-              <button className="mt-4 w-full bg-white dark:bg-gray-700 text-primary dark:text-primary-400 border border-primary dark:border-primary-500 font-medium py-2 rounded-md hover:bg-primary/5 dark:hover:bg-primary/10 transition-colors duration-200">
->>>>>>> 2bb21343
+<h2 className="text-xl font-medium dark:text-white">{user.name}</h2>
+<p className="text-gray-500 dark:text-gray-400">{user.email}</p>
+<Link
+  href="/profile/edit"
+  className="mt-4 w-full bg-white dark:bg-gray-700 text-primary dark:text-primary-400 border border-primary dark:border-primary-500 font-medium py-2 rounded-md hover:bg-primary/5 dark:hover:bg-primary/10 transition-colors duration-200 text-center"
+>
+  Edit Profile
+</Link>
+
                 Edit Profile
               </Link>
             </div>
@@ -358,49 +355,39 @@
 
           {activeTab === "health-data" && (
             <div className="space-y-6">
-<<<<<<< HEAD
-              <div className="bg-white rounded-xl shadow-md p-6">
-                <h2 className="text-2xl font-heading font-semibold mb-6">Health Data</h2>
-                <p className="text-gray-600 mb-4">
-                  Connect and manage your health data from various sources.
-                </p>
-                <HealthStats userId={user.id} detailed={true} />
-                <div className="mt-8">
-                  <HealthVisualization />
-                </div>
-              </div>
-              
-              <div className="grid grid-cols-1 md:grid-cols-2 gap-6">
-                <GoalTracker />
-                <MedicationTracker />
-              </div>
-              
-              <div className="grid grid-cols-1 gap-6">
-                <FamilyTree />
-=======
-              <div className="bg-white dark:bg-gray-800 rounded-xl shadow-md p-6">
-                <div className="mb-6">
-                  <div className="flex justify-between items-center mb-2">
-                    <h2 className="text-2xl font-heading font-semibold text-dark-text dark:text-white">Health Data</h2>
-                    <div className="flex space-x-2">
-                      <Button variant="outline" size="sm">
-                        <i className="ri-refresh-line mr-1"></i> Sync Devices
-                      </Button>
-                      <Button size="sm">
-                        <i className="ri-add-line mr-1"></i> Connect Device
-                      </Button>
-                    </div>
-                  </div>
-                  <p className="text-gray-600 dark:text-gray-300">
-                    Your comprehensive health dashboard with data from Apple Watch, Whoop Strap, and medical records.
-                  </p>
-                </div>
-                
-                {/* Enhanced Dashboard Component */}
-                <div className="mt-8">
-                  <HealthDashboard />
-                </div>
->>>>>>> 2bb21343
+<div className="bg-white dark:bg-gray-800 rounded-xl shadow-md p-6">
+  <div className="mb-6">
+    <div className="flex justify-between items-center mb-2">
+      <h2 className="text-2xl font-heading font-semibold text-dark-text dark:text-white">Health Data</h2>
+      <div className="flex space-x-2">
+        <Button variant="outline" size="sm">
+          <i className="ri-refresh-line mr-1"></i> Sync Devices
+        </Button>
+        <Button size="sm">
+          <i className="ri-add-line mr-1"></i> Connect Device
+        </Button>
+      </div>
+    </div>
+    <p className="text-gray-600 dark:text-gray-300">
+      Connect and manage your health data from Apple Watch, Whoop Strap, medical records, and more.
+    </p>
+  </div>
+
+  <HealthStats userId={user.id} detailed={true} />
+
+  <div className="mt-8">
+    <HealthVisualization />
+  </div>
+</div>
+
+<div className="grid grid-cols-1 md:grid-cols-2 gap-6">
+  <GoalTracker />
+  <MedicationTracker />
+</div>
+
+<div className="grid grid-cols-1 gap-6">
+  <FamilyTree />
+
               </div>
             </div>
           )}
