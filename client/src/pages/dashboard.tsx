--- conflicted
+++ resolved
@@ -16,23 +16,21 @@
 import { RiskAlertCard } from "@/components/RiskAlertCard";
 import { GeneticRiskPanel } from "@/components/GeneticRiskPanel";
 import { HabitTrackerDashboard } from "@/components/HabitTrackerDashboard";
-<<<<<<< HEAD
 const ProviderDashboardView = lazy(() =>
   import("@/components/ProviderDashboardView").then((m) => ({
     default: m.ProviderDashboardView || m.default,
   }))
 );
+
 const ProgressDashboard = lazy(() =>
   import("@/components/ProgressDashboard").then((m) => ({
     default: m.ProgressDashboard || m.default,
   }))
 );
-=======
-import ProviderDashboardView from "@/components/ProviderDashboardView";
-import { ProgressDashboard } from "@/components/ProgressDashboard";
+
 import NotificationCenter from "@/components/NotificationCenter";
 import AchievementCard from "@/components/AchievementCard";
->>>>>>> 73a62cc0
+
 
 // Import advanced health modules (will be dynamically loaded)
 // import { BehavioralPsychologyLayer } from "@/components/BehavioralPsychologyLayer";
