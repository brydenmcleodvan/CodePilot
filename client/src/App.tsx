--- conflicted
+++ resolved
@@ -4,15 +4,11 @@
 import { QueryClientProvider } from "@tanstack/react-query";
 import { Toaster } from "@/components/ui/toaster";
 import { AuthProvider } from "@/lib/auth";
-<<<<<<< HEAD
 import { NotificationProvider } from "@/lib/notifications";
 import SystemAlerts from "@/components/system-alerts";
-=======
-import NotificationProvider from "@/lib/notifications";
-import SystemAlerts from "@/components/system-alerts";
 import ThemeProvider from "@/components/theme-provider";
-import Loader from "lucide-react";
->>>>>>> 7fb477db
+import { Loader2 } from "lucide-react";
+
 
 // Core pages with immediate loading
 import Home from "@/pages/home";
@@ -20,18 +16,12 @@
 import ProfileEdit from "@/pages/profile-edit";
 import Forum from "@/pages/forum";
 import MessagesPage from "@/pages/messages";
-<<<<<<< HEAD
 import Auth from "@/pages/auth";
 import Dashboard from "@/pages/dashboard";
 import AdminDashboard from "@/pages/admin-dashboard";
-=======
-import Dashboard from "@/pages/dashboard";
-import AdminDashboard from "@/pages/admin-dashboard";
-import Auth from "@/pages/auth";
 import NotFound from "@/pages/not-found";
 import LandingPage from "@/pages/landing";
 
->>>>>>> 7fb477db
 import NotFound from "@/pages/not-found";
 import LandingPage from "@/pages/landing";
 
@@ -90,35 +80,14 @@
   const isLandingPage = location === "/landing";
   const hideNavAndFooter = isAuthPage || isLandingPage;
 
-<<<<<<< HEAD
-  return (
-    <div className="flex flex-col min-h-screen">
-      {!isAuthPage && <Navbar />}
-      {!isAuthPage && <SystemAlerts />}
-      
-      <main className="flex-grow">
-        <Switch>
-          <Route path="/" component={Home} />
-          <Route path="/dashboard" component={Dashboard} />
-          <Route path="/profile" component={Profile} />
-          <Route path="/profile/edit" component={ProfileEdit} />
-          <Route path="/forum" component={Forum} />
-          <Route path="/forum/:subreddit" component={Forum} />
-          <Route path="/messages" component={MessagesPage} />
-          <Route path="/admin" component={AdminDashboard} />
-          <Route path="/auth/:type" component={Auth} />
-          <Route component={NotFound} />
-        </Switch>
-      </main>
-      
-      {!isAuthPage && <Footer />}
-=======
   // Apply cleaner layout with improved spacing
   // Loading component for lazy-loaded routes
   const LoadingComponent = () => (
     <div className="flex items-center justify-center min-h-[60vh]">
       <Loader2 className="h-12 w-12 animate-spin text-primary" />
->>>>>>> 7fb477db
+    </div>
+  );
+
     </div>
   );
 
@@ -193,18 +162,13 @@
   return (
     <QueryClientProvider client={queryClient}>
       <AuthProvider>
-<<<<<<< HEAD
-        <NotificationProvider>
-          <Router />
-          <Toaster />
-        </NotificationProvider>
-=======
 <ThemeProvider defaultTheme="light">
-  <Router />
-  <Toaster />
+  <NotificationProvider>
+    <Router />
+    <Toaster />
+  </NotificationProvider>
 </ThemeProvider>
 
->>>>>>> 7fb477db
       </AuthProvider>
     </QueryClientProvider>
   );
