--- conflicted
+++ resolved
@@ -72,10 +72,10 @@
     "jspdf": "^2.5.1",
     "lucide-react": "^0.453.0",
     "memorystore": "^1.6.7",
-<<<<<<< HEAD
-=======
+
+
     "nodemailer": "^6.9.11",
->>>>>>> 88b36133
+
     "node-cron": "^4.0.7",
     "openai": "^4.103.0",
     "passport": "^0.7.0",
@@ -95,10 +95,9 @@
     "vaul": "^1.1.2",
     "wouter": "^3.7.0",
     "ws": "^8.18.2",
-<<<<<<< HEAD
-=======
+
     "winston": "^3.10.0",
->>>>>>> 88b36133
+
     "zod": "^3.24.4",
     "zod-validation-error": "^3.4.1"
   },
@@ -116,23 +115,22 @@
     "@types/react-dom": "^18.3.1",
     "@types/ws": "^8.5.13",
     "@vitejs/plugin-react": "^4.4.1",
-<<<<<<< HEAD
-=======
+
     "@vitest/coverage-v8": "^3.2.2",
->>>>>>> 88b36133
+
     "autoprefixer": "^10.4.21",
     "drizzle-kit": "^0.31.1",
     "esbuild": "^0.25.4",
     "postcss": "^8.5.3",
-<<<<<<< HEAD
-=======
+
+
     "supertest": "^7.1.1",
->>>>>>> 88b36133
+
     "tailwindcss": "^3.4.14",
     "tsx": "^4.19.4",
     "typescript": "^5.8.3",
     "vite": "^6.3.5",
-<<<<<<< HEAD
+
     "@typescript-eslint/eslint-plugin": "^7.0.1",
     "@typescript-eslint/parser": "^7.0.1",
     "eslint": "^8.57.0",
@@ -144,9 +142,9 @@
     "jest": "^29.7.0",
     "ts-jest": "^29.1.1",
     "@types/jest": "^29.5.12"
-=======
+
     "vitest": "^3.2.1"
->>>>>>> 88b36133
+
   },
   "optionalDependencies": {
     "bufferutil": "^4.0.8"
